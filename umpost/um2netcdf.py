"""
UM to NetCDF Standalone (um2netcdf).

um2netcdf is a standalone module to convert Unified Model Fields Files to NetCDF
format, applying several modifications to format the output data. This project
combines multiple separate development threads into a single canonical tool.

Note that um2netcdf depends on the following data access libraries:
* Mule https://github.com/metomi/mule
* Iris https://github.com/SciTools/iris
"""

import os
import sys
import argparse
import datetime
import warnings

from umpost import stashvar_cmip6 as stashvar

import mule
import numpy as np
import cftime
import cf_units
from netCDF4 import default_fillvals

import iris.util
import iris.exceptions
from iris.coords import CellMethod
from iris.fileformats.pp import PPField


# Iris cube attribute names
STASH = "STASH"
ITEM_CODE = "item_code"

GRID_END_GAME = 'EG'
GRID_NEW_DYNAMICS = 'ND'

# TODO: what is this limit & does it still exist?
XCONV_LONG_NAME_LIMIT = 110


class PostProcessingError(Exception):
    """Generic class for um2nc specific errors."""
    pass


# Override the PP file calendar function to use Proleptic Gregorian rather than Gregorian.
# This matters for control runs with model years < 1600.
@property
def pg_calendar(self):
    """Return the calendar of the field."""
    # TODO #577 What calendar to return when ibtim.ic in [0, 3]
    calendar = cf_units.CALENDAR_PROLEPTIC_GREGORIAN
    if self.lbtim.ic == 2:
        calendar = cf_units.CALENDAR_360_DAY
    elif self.lbtim.ic == 4:
        calendar = cf_units.CALENDAR_365_DAY
    return calendar


# TODO: Is dynamically overwriting PPField acceptable?
PPField.calendar = pg_calendar


# TODO: rename time to avoid clash with builtin time module
def convert_proleptic(time):
    # Convert units from hours to days and shift origin from 1970 to 0001
    newunits = cf_units.Unit(
        "days since 0001-01-01 00:00", calendar='proleptic_gregorian')
    # Need a copy because can't assign to time.points[i]
    tvals = np.array(time.points)
    tbnds = np.array(time.bounds) if time.bounds is not None else None

    for i in range(len(time.points)):
        date = time.units.num2date(tvals[i])
        newdate = cftime.DatetimeProlepticGregorian(date.year, date.month, date.day,
                                                    date.hour, date.minute, date.second)
        tvals[i] = newunits.date2num(newdate)

        if tbnds is not None:  # Fields with instantaneous data don't have bounds
            for j in range(2):
                date = time.units.num2date(tbnds[i][j])
                newdate = cftime.DatetimeProlepticGregorian(date.year, date.month, date.day,
                                                            date.hour, date.minute, date.second)
                tbnds[i][j] = newunits.date2num(newdate)

    time.points = tvals

    if tbnds is not None:
        time.bounds = tbnds

    time.units = newunits


def fix_latlon_coord_names(cube, grid_type, dlat, dlon):
    """
    Rename cube's latitude/longitude coordinate variables based on 
    the grid they lie on.

    Parameters
    ----------
    cube: an Iris cube object to modify (changes names in place).
    grid_type: (string) model horizontal grid type.
    dlat: (float) meridional spacing between latitude grid points.
    NB - Only applies to variables on the main horizontal grids, 
    and not the river grid.
    dlon: (float) zonal spacing between longitude grid points. 
    NB - Only applies to variables on the main horizontal grids, 
    and not the river grid.
    """

    lat = cube.coord('latitude')
    if is_lat_river(lat.points):
        lat.var_name = 'lat_river'
    elif is_lat_v(lat.points, grid_type, dlat):
        lat.var_name = 'lat_v'
    else:
        lat.var_name = 'lat'

    lon = cube.coord('longitude')
    if is_lon_river(lon.points):
        lon.var_name = 'lon_river'
    elif is_lon_u(lon.points, grid_type, dlon):
        lon.var_name = 'lon_u'
    else:
        lon.var_name = 'lon'


def is_lat_river(latitude_points):
    """
    Check whether latitude points are on the river routing grid.

    Parameters
    ----------
    latitude_points: (array) 1D array of latitude grid points.
    """
    return len(latitude_points) == 180


def is_lon_river(longitude_points):
    """
    Check whether longitude points are on the river routing grid.

    Parameters
    ----------
    longitude_points: (array) 1D array of longitude grid points.
    """

    return len(longitude_points) == 360


def is_lat_v(latitude_points, grid_type, dlat):
    """
    Check whether latitude points are on the lat_v grid.

    Parameters
    ----------
    latitude_points: (array) 1D array of latitude grid points.
    grid_type: (string) model horizontal grid type.
    dlat: (float) meridional spacing between latitude grid points.
    """

    return (
        (latitude_points[0] == -90 and grid_type == GRID_END_GAME) or
        (
            np.allclose(-90.+0.5*dlat, latitude_points[0]) and
            grid_type == GRID_NEW_DYNAMICS
        )
    )


def is_lon_u(longitude_points, grid_type, dlon):
    """
    Check whether longitude points are on the lon_u grid.

    Parameters
    ----------
    longitude: (array) 1D array of longitude grid points.
    grid_type: (string) model horizontal grid type.
    dlon: (float) zonal spacing between longitude grid points. 
    """

    return (
        (longitude_points[0] == 0 and grid_type == GRID_END_GAME) or
        (
            np.allclose(0.5*dlon, longitude_points[0]) and
            grid_type == GRID_NEW_DYNAMICS
        )
    )


def fix_latlon_coord(cube, grid_type, dlat, dlon):
    def _add_coord_bounds(coord):
        if len(coord.points) > 1:
            if not coord.has_bounds():
                coord.guess_bounds()
        else:
            # For length 1, assume it's global. guess_bounds doesn't work in this case
            if coord.name() == 'latitude':
                if not coord.has_bounds():
                    coord.bounds = np.array([[-90., 90.]])
            elif coord.name() == 'longitude':
                if not coord.has_bounds():
                    coord.bounds = np.array([[0., 360.]])

    lat = cube.coord('latitude')

    # Force to double for consistency with CMOR
    lat.points = lat.points.astype(np.float64)
    _add_coord_bounds(lat)
    lon = cube.coord('longitude')
    lon.points = lon.points.astype(np.float64)
    _add_coord_bounds(lon)


# TODO: refactor to "rename level coord"
# TODO: move this to func renaming section?
def fix_level_coord(cube, z_rho, z_theta):
    # Rename model_level_number coordinates to better distinguish rho and theta levels
    try:
        c_lev = cube.coord('model_level_number')
        c_height = cube.coord('level_height')
        c_sigma = cube.coord('sigma')
    except iris.exceptions.CoordinateNotFoundError:
        c_lev = None
        c_height = None
        c_sigma = None

    if c_lev:
        d_rho = abs(c_height.points[0]-z_rho)
        if d_rho.min() < 1e-6:
            c_lev.var_name = 'model_rho_level_number'
            c_height.var_name = 'rho_level_height'
            c_sigma.var_name = 'sigma_rho'
        else:
            d_theta = abs(c_height.points[0]-z_theta)
            if d_theta.min() < 1e-6:
                c_lev.var_name = 'model_theta_level_number'
                c_height.var_name = 'theta_level_height'
                c_sigma.var_name = 'sigma_theta'


def cubewrite(cube, sman, compression, use64bit, verbose):
    try:
        plevs = cube.coord('pressure')
        plevs.attributes['positive'] = 'down'
        plevs.convert_units('Pa')
        # Otherwise they're off by 1e-10 which looks odd in ncdump
        plevs.points = np.round(plevs.points, 5)
        if plevs.points[0] < plevs.points[-1]:
            # Flip to get pressure decreasing as in CMIP6 standard
            cube = iris.util.reverse(cube, 'pressure')
    except iris.exceptions.CoordinateNotFoundError:
        pass

    if not use64bit:
        if cube.data.dtype == 'float64':
            cube.data = cube.data.astype(np.float32)
        elif cube.data.dtype == 'int64':
            cube.data = cube.data.astype(np.int32)

    # Set the missing_value attribute. Use an array to force the type to match
    # the data type
    if cube.data.dtype.kind == 'f':
        fill_value = 1.e20
    else:
        # Use netCDF defaults
        fill_value = default_fillvals['%s%1d' % (
            cube.data.dtype.kind, cube.data.dtype.itemsize)]

    cube.attributes['missing_value'] = np.array([fill_value], cube.data.dtype)

    # If reference date is before 1600 use proleptic gregorian
    # calendar and change units from hours to days
    try:
        reftime = cube.coord('forecast_reference_time')
        time = cube.coord('time')
        refdate = reftime.units.num2date(reftime.points[0])
        assert time.units.origin == 'hours since 1970-01-01 00:00:00'

        if time.units.calendar == 'proleptic_gregorian' and refdate.year < 1600:
            convert_proleptic(time)
        else:
            if time.units.calendar == 'gregorian':
                new_calendar = 'proleptic_gregorian'
            else:
                new_calendar = time.units.calendar

            time.units = cf_units.Unit(
                "days since 1970-01-01 00:00", calendar=new_calendar)
            time.points = time.points/24.

            if time.bounds is not None:
                time.bounds = time.bounds/24.

        cube.remove_coord('forecast_period')
        cube.remove_coord('forecast_reference_time')
    except iris.exceptions.CoordinateNotFoundError:
        # Dump files don't have forecast_reference_time
        pass

    # Check whether any of the coordinates is a pseudo-dimension with integer values and
    # if so, reset to int32 to prevent problems with possible later conversion to netCDF3
    for coord in cube.coords():
        if coord.points.dtype == np.int64:
            coord.points = coord.points.astype(np.int32)

    try:
        # If time is a dimension but not a coordinate dimension, coord_dims('time') returns empty tuple
        if tdim := cube.coord_dims('time'):
            # For fields with a pseudo-level, time may not be the first dimension
            if tdim != (0,):
                tdim = tdim[0]
                neworder = list(range(cube.ndim))
                neworder.remove(tdim)
                neworder.insert(0, tdim)

                if verbose > 1:
                    print("Incorrect dimension order", cube)
                    print("Transpose to", neworder)

                cube.transpose(neworder)

            sman.write(cube,
                       zlib=True,
                       complevel=compression,
                       unlimited_dimensions=['time'],
                       fill_value=fill_value)
        else:
            tmp = iris.util.new_axis(cube, cube.coord('time'))
            sman.write(tmp,
                       zlib=True,
                       complevel=compression,
                       unlimited_dimensions=['time'],
                       fill_value=fill_value)

    except iris.exceptions.CoordinateNotFoundError:
        # No time dimension (probably ancillary file)
        sman.write(cube, zlib=True, complevel=compression,
                   fill_value=fill_value)


def fix_cell_methods(mtuple):
    # Input is tuple of cell methods
    newm = []
    for m in mtuple:
        newi = []
        for i in m.intervals:
            # Skip the misleading hour intervals
            if i.find('hour') == -1:
                newi.append(i)
        n = CellMethod(m.method, m.coord_names, tuple(newi), m.comments)
        newm.append(n)
    return tuple(newm)


def apply_mask(c, heaviside, hcrit):
    # Function must handle case where cube is defined on only a subset of heaviside function levels
    # print("Apply mask", c.shape, heaviside.shape)
    if c.shape == heaviside.shape:
        # If the shapes match it's simple
        # Temporarily turn off warnings from 0/0
        # TODO: refactor to use np.where()
        with np.errstate(divide='ignore', invalid='ignore'):
            c.data = np.ma.masked_array(
                c.data/heaviside.data, heaviside.data <= hcrit).astype(np.float32)
    else:
        # Are the levels of c a subset of the levels of the heaviside variable?
        c_p = c.coord('pressure')
        h_p = heaviside.coord('pressure')
        # print('Levels for masking', c_p.points, h_p.points)
        if set(c_p.points).issubset(h_p.points):
            # Match is possible
            constraint = iris.Constraint(pressure=c_p.points)
            h_tmp = heaviside.extract(constraint)
            # Double check they're actually the same after extraction
            if not np.all(c_p.points == h_tmp.coord('pressure').points):
                raise Exception(
                    'Unexpected mismatch in levels of extracted heaviside function')
            with np.errstate(divide='ignore', invalid='ignore'):
                c.data = np.ma.masked_array(
                    c.data/h_tmp.data, h_tmp.data <= hcrit).astype(np.float32)
        else:
            raise Exception(
                'Unable to match levels of heaviside function to variable %s' % c.name())


def process(infile, outfile, args):
    # Use mule to get the model levels to help with dimension naming
    # mule 2020.01.1 doesn't handle pathlib Paths properly
    ff = mule.load_umfile(str(infile))

    if isinstance(ff, mule.ancil.AncilFile):
        raise NotImplementedError(
            'Ancillary files are currently not supported')

    # TODO: eventually move these calls closer to their usage
    grid_type = get_grid_type(ff)
    dlat, dlon = get_grid_spacing(ff)
    z_rho, z_theta = get_z_sea_constants(ff)

    cubes = iris.load(infile)
    set_item_codes(cubes)
    cubes.sort(key=lambda cs: cs.item_code)

    (need_heaviside_uv, heaviside_uv,
     need_heaviside_t, heaviside_t) = check_pressure_level_masking(cubes)

    do_mask = not args.nomask  # make warning logic more readable

    if do_mask:
        # TODO: rename func to better name
        check_pressure_warnings(need_heaviside_uv, heaviside_uv,
                                need_heaviside_t, heaviside_t)

    # TODO: can NC type be a single arg?
    #       defer to new process() API
    nc_formats = {1: 'NETCDF3_CLASSIC', 2: 'NETCDF3_64BIT',
                  3: 'NETCDF4', 4: 'NETCDF4_CLASSIC'}

    with iris.fileformats.netcdf.Saver(outfile, nc_formats[args.nckind]) as sman:
        # TODO: move attribute mods to end of process() to group sman ops
        #       do when sman ops refactored into a write function
        # Add global attributes
        if not args.nohist:
            add_global_history(infile, sman)

        sman.update_global_attributes({'Conventions': 'CF-1.6'})

        for c in filtered_cubes(cubes, args.include_list, args.exclude_list):
<<<<<<< HEAD
            stashcode = c.attributes['STASH']
            umvar = stashvar.StashVar(c.item_code)

            if args.simple:
                c.var_name = 'fld_s%2.2di%3.3d' % (
                    stashcode.section, stashcode.item)
            elif umvar.uniquename:
                c.var_name = umvar.uniquename

            # Could there be cases with both max and min?
            if c.var_name:
                if any([m.method == 'maximum' for m in c.cell_methods]):
                    c.var_name += "_max"
                if any([m.method == 'minimum' for m in c.cell_methods]):
                    c.var_name += "_min"

            # The iris name mapping seems wrong for these - perhaps assuming rotated grids?
            if c.standard_name == 'x_wind':
                c.standard_name = 'eastward_wind'
            if c.standard_name == 'y_wind':
                c.standard_name = 'northward_wind'

            if c.standard_name and umvar.standard_name:
                if c.standard_name != umvar.standard_name:
                    if args.verbose:
                        sys.stderr.write("Standard name mismatch %d %d %s %s\n" %
                                         (stashcode.section,
                                          stashcode.item,
                                          c.standard_name,
                                          umvar.standard_name))
                    c.standard_name = umvar.standard_name

            if c.units and umvar.units:
                # Simple testing c.units == umvar.units doesn't
                # catch format differences because Unit type
                # works around them. repr isn't reliable either
                ustr = '%s' % c.units
                if ustr != umvar.units:
                    if args.verbose:
                        sys.stderr.write("Units mismatch %d %d %s %s\n" %
                                         (stashcode.section, stashcode.item, c.units, umvar.units))
                    c.units = umvar.units

            # Temporary work around for xconv
            if c.long_name and len(c.long_name) > 110:
                c.long_name = c.long_name[:110]

            # If there's no standard_name or long_name from iris, use one from STASH
            if not c.standard_name:
                if umvar.standard_name:
                    c.standard_name = umvar.standard_name

            if not c.long_name:
                if umvar.long_name:
                    c.long_name = umvar.long_name
=======
            umvar = stashvar.StashVar(c.item_code)  # TODO: rename with `stash` as it's from stash codes

            fix_var_name(c, umvar.uniquename, args.simple)
            fix_standard_name(c, umvar.standard_name, args.verbose)
            fix_long_name(c, umvar.long_name)
            fix_units(c, umvar.units, args.verbose)
>>>>>>> 1c86df60

            # Interval in cell methods isn't reliable so better to remove it.
            c.cell_methods = fix_cell_methods(c.cell_methods)

            try:
                fix_latlon_coord(c, grid_type, dlat, dlon)
            except iris.exceptions.CoordinateNotFoundError:
                print(
                    '\nMissing lat/lon coordinates for variable (possible timeseries?)\n')
                print(c)
                raise Exception("Variable can not be processed")

            fix_level_coord(c, z_rho, z_theta)

            if do_mask:
                # Pressure level data should be masked
                if require_heaviside_uv(c.item_code):
                    if heaviside_uv:
                        apply_mask(c, heaviside_uv, args.hcrit)
                    else:
                        continue

                if require_heaviside_t(c.item_code):
                    if heaviside_t:
                        apply_mask(c, heaviside_t, args.hcrit)
                    else:
                        continue

            if args.verbose:
                print(c.name(), c.item_code)

            cubewrite(c, sman, args.compression, args.use64bit, args.verbose)


def get_grid_type(ff):
    """
    Returns grid type from a fields file.

    Parameters
    ----------
    ff : an open fields file.

    Returns
    -------
    String code for grid type, or raise a UMError.
    """
    staggering = ff.fixed_length_header.grid_staggering

    if staggering == 6:
        return GRID_END_GAME
    elif staggering == 3:
        return GRID_NEW_DYNAMICS
    else:
        raise PostProcessingError(
            f"Unable to determine grid staggering from header '{staggering}'")


def get_grid_spacing(ff):
    """
    Helper function for accessing grid spacing variables.

    Parameters
    ----------
    ff : an open `mule` FieldsFile.

    Returns
    -------
    (row_spacing, column_spacing) tuple of floats.
    """
    try:
        return ff.real_constants.row_spacing, ff.real_constants.col_spacing
    except AttributeError as err:
        msg = f"Mule {type(ff)} file lacks row and/or col spacing. File type not yet supported."
        raise NotImplementedError(msg) from err


def get_z_sea_constants(ff):
    """
    Helper function to obtain z axis/ocean altitude constants.

    Z sea represents the geo-potential height of the free surface of the sea (the layer of water in
    contact with the atmosphere). Theta is the equivalent potential temperature, rho levels are ways
    to define atmospheric levels based on the density (rho) of the air at that level. In a nutshell,
    they are two ways of representing the "altitude" of the "sea-level".

    Parameters
    ----------
    ff : an open `mule` FieldsFile.

    Returns
    -------
    (z_rho, z_theta) tuple of array of floating point values.
    """
    try:
        z_rho = ff.level_dependent_constants.zsea_at_rho
        z_theta = ff.level_dependent_constants.zsea_at_theta
        return z_rho, z_theta
    except AttributeError as err:
        msg = f"Mule {type(ff)} file lacks z sea rho or theta. File type not yet supported."
        raise NotImplementedError(msg) from err


def to_item_code(stash_code):
    """
    Returns stash code (with section & item members) as a single integer "code".

    Parameters
    ----------
    stash_code : TODO: find source, iris?

    Returns
    -------
    A single integer "item code".
    """
    return 1000 * stash_code.section + stash_code.item


def set_item_codes(cubes):
    for cube in cubes:
        if hasattr(cube, ITEM_CODE):
            msg = f"Cube {cube.var_name} already has 'item_code' attribute"
            raise NotImplementedError(msg)

        # hack: manually store item_code in cubes
        item_code = to_item_code(cube.attributes[STASH])
        setattr(cube, ITEM_CODE, item_code)


def check_pressure_level_masking(cubes):
    """
    Examines cubes for heaviside uv/t pressure level masking components.

    Parameters
    ----------
    cubes : sequence iris Cube objects.

    Returns
    -------
    Tuple: (need_heaviside_uv [bool], heaviside_uv [iris cube or None],
            need_heaviside_t [bool], heaviside_t [iris cube or None])

    """
    # Check whether there are any pressure level fields that should be masked.
    # Can use temperature to mask instantaneous fields, so really should check
    # whether these are time means
    need_heaviside_uv = need_heaviside_t = False
    heaviside_uv = None
    heaviside_t = None

    for cube in cubes:
        if require_heaviside_uv(cube.item_code):
            need_heaviside_uv = True

        if is_heaviside_uv(cube.item_code):
            heaviside_uv = cube

        if require_heaviside_t(cube.item_code):
            need_heaviside_t = True

        if is_heaviside_t(cube.item_code):
            heaviside_t = cube

    return need_heaviside_uv, heaviside_uv, need_heaviside_t, heaviside_t


def require_heaviside_uv(item_code):
    # TODO: constants for magic numbers?
    return 30201 <= item_code <= 30288 or 30302 <= item_code <= 30303


def is_heaviside_uv(item_code):
    # TODO: constants for magic numbers
    return item_code == 30301


def require_heaviside_t(item_code):
    # TODO: constants for magic numbers
    return 30293 <= item_code <= 30298


def is_heaviside_t(item_code):
    # TODO: constants for magic numbers
    return item_code == 30304


def check_pressure_warnings(need_heaviside_uv, heaviside_uv, need_heaviside_t, heaviside_t):
    """
    Prints warnings if either of heaviside uv/t are required and not present.

    Parameters
    ----------
    need_heaviside_uv : (bool)
    heaviside_uv : iris Cube or None
    need_heaviside_t : (bool)
    heaviside_t : iris Cube or None
    """
    if need_heaviside_uv and heaviside_uv is None:
        print("Warning: heaviside_uv field needed for masking pressure level data is not present. "
              "These fields will be skipped")

    if need_heaviside_t and heaviside_t is None:
        print("Warning: heaviside_t field needed for masking pressure level data is not present. "
              "These fields will be skipped")


def filtered_cubes(cubes, include=None, exclude=None):
    """
    Generator filters & emits cubes by include or exclude lists.

    Include & exclude args are mutually exclusive. If neither include or exclude
    are specified, the generator yields the full cube list.

    Parameters
    ----------
    cubes : Sequence of Iris Cube objects
    include: Sequence of item_code (int) to include (discarding all others)
    exclude: Sequence of item_code (int) to exclude (keeping all other cubes)
    """
    if include and exclude:
        msg = "Include and exclude lists are mutually exclusive"
        raise ValueError(msg)

    f_cubes = None

    if include is None and exclude is None:
        f_cubes = cubes
    elif include:
        f_cubes = (c for c in cubes if c.item_code in include)
    elif exclude:
        f_cubes = (c for c in cubes if c.item_code not in exclude)

    for c in f_cubes:
        yield c


def add_global_history(infile, iris_out):
    version = -1  # FIXME: determine version
    t = datetime.datetime.now().strftime("%Y-%m-%d %H:%M:%S")
    um2nc_path = os.path.abspath(__file__)
    history = f"File {infile} converted with {um2nc_path} {version} at {t}"

    iris_out.update_global_attributes({'history': history})
    warnings.warn("um2nc version number not specified!")


# TODO: refactor func sig to take exclusive simple OR unique name field?
def fix_var_name(cube, um_unique_name, simple: bool):
    """
    Modify cube `var_name` attr to change naming for NetCDF output.

    Parameters
    ----------
    cube : iris cube to modify (changes the name in place)
    um_unique_name : the UM Stash unique name
    simple : True to replace var_name with "fld_s00i000" style name
    """
    if simple:
        stash_code = cube.attributes[STASH]
        cube.var_name = f"fld_s{stash_code.section:02}i{stash_code.item:03}"
    elif um_unique_name:
        cube.var_name = um_unique_name

    # Could there be cases with both max and min?
    if cube.var_name:
        if any([m.method == 'maximum' for m in cube.cell_methods]):
            cube.var_name += "_max"
        if any([m.method == 'minimum' for m in cube.cell_methods]):
            cube.var_name += "_min"


def fix_standard_name(cube, um_standard_name, verbose: bool):
    """
    Modify cube `standard_name` attr to change naming for NetCDF output.

    Parameters
    ----------
    cube : iris cube to modify (changes the name in place)
    um_standard_name : the UM Stash standard name
    verbose : True to turn warnings on
    """
    stash_code = cube.attributes[STASH]

    # The iris name mapping seems wrong for these - perhaps assuming rotated grids?
    if cube.standard_name:
        if cube.standard_name == 'x_wind':
            cube.standard_name = 'eastward_wind'
        if cube.standard_name == 'y_wind':
            cube.standard_name = 'northward_wind'

        if um_standard_name and cube.standard_name != um_standard_name:
            # TODO: remove verbose arg & always warn? Control warning visibility at cmd line?
            if verbose:
                # TODO: show combined stash code instead?
                msg = (f"Standard name mismatch section={stash_code.section}"
                       f" item={stash_code.item} standard_name={cube.standard_name}"
                       f" UM var name={um_standard_name}")
                warnings.warn(msg)

            cube.standard_name = um_standard_name
    elif um_standard_name:
        # If there's no standard_name from iris, use one from STASH
        cube.standard_name = um_standard_name


def fix_long_name(cube, um_long_name):
    """
    Modify cube `long_name` attr to change naming for NetCDF output.

    Parameters
    ----------
    cube : iris cube to modify (changes the name in place)
    um_long_name : the UM Stash long name
    """
    # Temporary work around for xconv
    if cube.long_name:
        if len(cube.long_name) > XCONV_LONG_NAME_LIMIT:
            cube.long_name = cube.long_name[:XCONV_LONG_NAME_LIMIT]
    elif um_long_name:
        # If there's no long_name from iris, use one from STASH
        cube.long_name = um_long_name


def fix_units(cube, um_var_units, verbose: bool):
    if cube.units and um_var_units:
        # Simple testing c.units == um_var_units doesn't catch format differences because
        # the Unit type works around them. repr is also unreliable
        if f"{cube.units}" != um_var_units:  # TODO: does str(cube.units) work?
            if verbose:
                msg = f"Units mismatch {cube.item_code} {cube.units} {um_var_units}"
                warnings.warn(msg)
            cube.units = um_var_units


if __name__ == '__main__':
    parser = argparse.ArgumentParser(
        description="Convert UM fieldsfile to netcdf")
    parser.add_argument('-k', dest='nckind', required=False, type=int,
                        default=3,
                        help=('specify netCDF output format: 1 classic, 2 64-bit'
                              ' offset, 3 netCDF-4, 4 netCDF-4 classic model.'
                              ' Default 3'),
                        choices=[1, 2, 3, 4])
    parser.add_argument('-c', dest='compression', required=False, type=int,
                        default=4, help='compression level (0=none, 9=max). Default 4')
    parser.add_argument('--64', dest='use64bit', action='store_true',
                        default=False, help='Use 64 bit netcdf for 64 bit input')
    parser.add_argument('-v', '--verbose', dest='verbose',
                        action='count', default=0,
                        help='verbose output (-vv for extra verbose)')

    group = parser.add_mutually_exclusive_group()
    group.add_argument('--include', dest='include_list', type=int,
                       nargs='+', help='List of stash codes to include')
    group.add_argument('--exclude', dest='exclude_list', type=int,
                       nargs='+', help='List of stash codes to exclude')

    parser.add_argument('--nomask', dest='nomask', action='store_true',
                        default=False,
                        help="Don't apply heaviside function mask to pressure level fields")
    parser.add_argument('--nohist', dest='nohist', action='store_true',
                        default=False, help="Don't update history attribute")
    parser.add_argument('--simple', dest='simple', action='store_true',
                        default=False, help="Use a simple names of form fld_s01i123.")
    parser.add_argument('--hcrit', dest='hcrit', type=float, default=0.5,
                        help=("Critical value of heavyside fn for pressure level"
                              " masking (default=0.5)"))

    parser.add_argument('infile', help='Input file')
    parser.add_argument('outfile', help='Output file')

    cli_args = parser.parse_args()
    process(cli_args.infile, cli_args.outfile, cli_args)<|MERGE_RESOLUTION|>--- conflicted
+++ resolved
@@ -430,70 +430,12 @@
         sman.update_global_attributes({'Conventions': 'CF-1.6'})
 
         for c in filtered_cubes(cubes, args.include_list, args.exclude_list):
-<<<<<<< HEAD
-            stashcode = c.attributes['STASH']
-            umvar = stashvar.StashVar(c.item_code)
-
-            if args.simple:
-                c.var_name = 'fld_s%2.2di%3.3d' % (
-                    stashcode.section, stashcode.item)
-            elif umvar.uniquename:
-                c.var_name = umvar.uniquename
-
-            # Could there be cases with both max and min?
-            if c.var_name:
-                if any([m.method == 'maximum' for m in c.cell_methods]):
-                    c.var_name += "_max"
-                if any([m.method == 'minimum' for m in c.cell_methods]):
-                    c.var_name += "_min"
-
-            # The iris name mapping seems wrong for these - perhaps assuming rotated grids?
-            if c.standard_name == 'x_wind':
-                c.standard_name = 'eastward_wind'
-            if c.standard_name == 'y_wind':
-                c.standard_name = 'northward_wind'
-
-            if c.standard_name and umvar.standard_name:
-                if c.standard_name != umvar.standard_name:
-                    if args.verbose:
-                        sys.stderr.write("Standard name mismatch %d %d %s %s\n" %
-                                         (stashcode.section,
-                                          stashcode.item,
-                                          c.standard_name,
-                                          umvar.standard_name))
-                    c.standard_name = umvar.standard_name
-
-            if c.units and umvar.units:
-                # Simple testing c.units == umvar.units doesn't
-                # catch format differences because Unit type
-                # works around them. repr isn't reliable either
-                ustr = '%s' % c.units
-                if ustr != umvar.units:
-                    if args.verbose:
-                        sys.stderr.write("Units mismatch %d %d %s %s\n" %
-                                         (stashcode.section, stashcode.item, c.units, umvar.units))
-                    c.units = umvar.units
-
-            # Temporary work around for xconv
-            if c.long_name and len(c.long_name) > 110:
-                c.long_name = c.long_name[:110]
-
-            # If there's no standard_name or long_name from iris, use one from STASH
-            if not c.standard_name:
-                if umvar.standard_name:
-                    c.standard_name = umvar.standard_name
-
-            if not c.long_name:
-                if umvar.long_name:
-                    c.long_name = umvar.long_name
-=======
             umvar = stashvar.StashVar(c.item_code)  # TODO: rename with `stash` as it's from stash codes
 
             fix_var_name(c, umvar.uniquename, args.simple)
             fix_standard_name(c, umvar.standard_name, args.verbose)
             fix_long_name(c, umvar.long_name)
             fix_units(c, umvar.units, args.verbose)
->>>>>>> 1c86df60
 
             # Interval in cell methods isn't reliable so better to remove it.
             c.cell_methods = fix_cell_methods(c.cell_methods)
