"""
UM to NetCDF Standalone (um2netcdf).

um2netcdf is a standalone module to convert Unified Model Fields Files to NetCDF
format, applying several modifications to format the output data. This project
combines multiple separate development threads into a single canonical tool.

Note that um2netcdf depends on the following data access libraries:
* Mule https://github.com/metomi/mule
* Iris https://github.com/SciTools/iris
"""

import os
import sys
import argparse
import datetime
import warnings

from umpost import stashvar_cmip6 as stashvar

import mule
import numpy as np
import cftime
import cf_units
from netCDF4 import default_fillvals

import iris.util
import iris.exceptions
from iris.coords import CellMethod
from iris.fileformats.pp import PPField


# Iris cube attribute names
STASH = "STASH"
ITEM_CODE = "item_code"

GRID_END_GAME = 'EG'
GRID_NEW_DYNAMICS = 'ND'


class PostProcessingError(Exception):
    """Generic class for um2nc specific errors."""
    pass


# Override the PP file calendar function to use Proleptic Gregorian rather than Gregorian.
# This matters for control runs with model years < 1600.
@property
def pg_calendar(self):
    """Return the calendar of the field."""
    # TODO #577 What calendar to return when ibtim.ic in [0, 3]
    calendar = cf_units.CALENDAR_PROLEPTIC_GREGORIAN
    if self.lbtim.ic == 2:
        calendar = cf_units.CALENDAR_360_DAY
    elif self.lbtim.ic == 4:
        calendar = cf_units.CALENDAR_365_DAY
    return calendar


# TODO: Is dynamically overwriting PPField acceptable?
PPField.calendar = pg_calendar


# TODO: rename time to avoid clash with builtin time module
def convert_proleptic(time):
    # Convert units from hours to days and shift origin from 1970 to 0001
    newunits = cf_units.Unit("days since 0001-01-01 00:00", calendar='proleptic_gregorian')
    tvals = np.array(time.points)  # Need a copy because can't assign to time.points[i]
    tbnds = np.array(time.bounds) if time.bounds is not None else None

    for i in range(len(time.points)):
        date = time.units.num2date(tvals[i])
        newdate = cftime.DatetimeProlepticGregorian(date.year, date.month, date.day,
                                                    date.hour, date.minute, date.second)
        tvals[i] = newunits.date2num(newdate)

        if tbnds is not None:  # Fields with instantaneous data don't have bounds
            for j in range(2):
                date = time.units.num2date(tbnds[i][j])
                newdate = cftime.DatetimeProlepticGregorian(date.year, date.month, date.day,
                                                            date.hour, date.minute, date.second)
                tbnds[i][j] = newunits.date2num(newdate)

    time.points = tvals

    if tbnds is not None:
        time.bounds = tbnds

    time.units = newunits


def fix_latlon_coord(cube, grid_type, dlat, dlon):
    def _add_coord_bounds(coord):
        if len(coord.points) > 1:
            if not coord.has_bounds():
                coord.guess_bounds()
        else:
            # For length 1, assume it's global. guess_bounds doesn't work in this case
            if coord.name() == 'latitude':
                if not coord.has_bounds():
                    coord.bounds = np.array([[-90., 90.]])
            elif coord.name() == 'longitude':
                if not coord.has_bounds():
                    coord.bounds = np.array([[0., 360.]])

    lat = cube.coord('latitude')

    # Force to double for consistency with CMOR
    lat.points = lat.points.astype(np.float64)
    _add_coord_bounds(lat)
    lon = cube.coord('longitude')
    lon.points = lon.points.astype(np.float64)
    _add_coord_bounds(lon)

    lat = cube.coord('latitude')
    if len(lat.points) == 180:
        lat.var_name = 'lat_river'
    elif (lat.points[0] == -90 and grid_type == 'EG') or \
         (np.allclose(-90.+0.5*dlat, lat.points[0]) and grid_type == 'ND'):
        lat.var_name = 'lat_v'
    else:
        lat.var_name = 'lat'

    lon = cube.coord('longitude')
    if len(lon.points) == 360:
        lon.var_name = 'lon_river'
    elif (lon.points[0] == 0 and grid_type == 'EG') or \
         (np.allclose(0.5*dlon, lon.points[0]) and grid_type == 'ND'):
        lon.var_name = 'lon_u'
    else:
        lon.var_name = 'lon'


# TODO: refactor to "rename level coord"
def fix_level_coord(cube, z_rho, z_theta):
    # Rename model_level_number coordinates to better distinguish rho and theta levels
    try:
        c_lev = cube.coord('model_level_number')
        c_height = cube.coord('level_height')
        c_sigma = cube.coord('sigma')
    except iris.exceptions.CoordinateNotFoundError:
        c_lev = None
        c_height = None
        c_sigma = None

    if c_lev:
        d_rho = abs(c_height.points[0]-z_rho)
        if d_rho.min() < 1e-6:
            c_lev.var_name = 'model_rho_level_number'
            c_height.var_name = 'rho_level_height'
            c_sigma.var_name = 'sigma_rho'
        else:
            d_theta = abs(c_height.points[0]-z_theta)
            if d_theta.min() < 1e-6:
                c_lev.var_name = 'model_theta_level_number'
                c_height.var_name = 'theta_level_height'
                c_sigma.var_name = 'sigma_theta'


def cubewrite(cube, sman, compression, use64bit, verbose):
    try:
        plevs = cube.coord('pressure')
        plevs.attributes['positive'] = 'down'
        plevs.convert_units('Pa')
        # Otherwise they're off by 1e-10 which looks odd in ncdump
        plevs.points = np.round(plevs.points, 5)
        if plevs.points[0] < plevs.points[-1]:
            # Flip to get pressure decreasing as in CMIP6 standard
            cube = iris.util.reverse(cube, 'pressure')
    except iris.exceptions.CoordinateNotFoundError:
        pass

    if not use64bit:
        if cube.data.dtype == 'float64':
            cube.data = cube.data.astype(np.float32)
        elif cube.data.dtype == 'int64':
            cube.data = cube.data.astype(np.int32)

    # Set the missing_value attribute. Use an array to force the type to match
    # the data type
    if cube.data.dtype.kind == 'f':
        fill_value = 1.e20
    else:
        # Use netCDF defaults
        fill_value = default_fillvals['%s%1d' % (cube.data.dtype.kind, cube.data.dtype.itemsize)]

    cube.attributes['missing_value'] = np.array([fill_value], cube.data.dtype)

    # If reference date is before 1600 use proleptic gregorian
    # calendar and change units from hours to days
    try:
        reftime = cube.coord('forecast_reference_time')
        time = cube.coord('time')
        refdate = reftime.units.num2date(reftime.points[0])
        assert time.units.origin == 'hours since 1970-01-01 00:00:00'

        if time.units.calendar == 'proleptic_gregorian' and refdate.year < 1600:
            convert_proleptic(time)
        else:
            if time.units.calendar == 'gregorian':
                new_calendar = 'proleptic_gregorian'
            else:
                new_calendar = time.units.calendar

            time.units = cf_units.Unit("days since 1970-01-01 00:00", calendar=new_calendar)
            time.points = time.points/24.

            if time.bounds is not None:
                time.bounds = time.bounds/24.

        cube.remove_coord('forecast_period')
        cube.remove_coord('forecast_reference_time')
    except iris.exceptions.CoordinateNotFoundError:
        # Dump files don't have forecast_reference_time
        pass

    # Check whether any of the coordinates is a pseudo-dimension with integer values and
    # if so, reset to int32 to prevent problems with possible later conversion to netCDF3
    for coord in cube.coords():
        if coord.points.dtype == np.int64:
            coord.points = coord.points.astype(np.int32)

    try:
        # If time is a dimension but not a coordinate dimension, coord_dims('time') returns empty tuple
        if tdim := cube.coord_dims('time'):
            # For fields with a pseudo-level, time may not be the first dimension
            if tdim != (0,):
                tdim = tdim[0]
                neworder = list(range(cube.ndim))
                neworder.remove(tdim)
                neworder.insert(0, tdim)

                if verbose > 1:
                    print("Incorrect dimension order", cube)
                    print("Transpose to", neworder)

                cube.transpose(neworder)

            sman.write(cube,
                       zlib=True,
                       complevel=compression,
                       unlimited_dimensions=['time'],
                       fill_value=fill_value)
        else:
            tmp = iris.util.new_axis(cube, cube.coord('time'))
            sman.write(tmp,
                       zlib=True,
                       complevel=compression,
                       unlimited_dimensions=['time'],
                       fill_value=fill_value)

    except iris.exceptions.CoordinateNotFoundError:
        # No time dimension (probably ancillary file)
        sman.write(cube, zlib=True, complevel=compression, fill_value=fill_value)


def fix_cell_methods(mtuple):
    # Input is tuple of cell methods
    newm = []
    for m in mtuple:
        newi = []
        for i in m.intervals:
            # Skip the misleading hour intervals
            if i.find('hour') == -1:
                newi.append(i)
        n = CellMethod(m.method, m.coord_names, tuple(newi), m.comments)
        newm.append(n)
    return tuple(newm)


def apply_mask(c, heaviside, hcrit):
    # Function must handle case where cube is defined on only a subset of heaviside function levels
    # print("Apply mask", c.shape, heaviside.shape)
    if c.shape == heaviside.shape:
        # If the shapes match it's simple
        # Temporarily turn off warnings from 0/0
        # TODO: refactor to use np.where()
        with np.errstate(divide='ignore', invalid='ignore'):
            c.data = np.ma.masked_array(c.data/heaviside.data, heaviside.data <= hcrit).astype(np.float32)
    else:
        # Are the levels of c a subset of the levels of the heaviside variable?
        c_p = c.coord('pressure')
        h_p = heaviside.coord('pressure')
        # print('Levels for masking', c_p.points, h_p.points)
        if set(c_p.points).issubset(h_p.points):
            # Match is possible
            constraint = iris.Constraint(pressure=c_p.points)
            h_tmp = heaviside.extract(constraint)
            # Double check they're actually the same after extraction
            if not np.all(c_p.points == h_tmp.coord('pressure').points):
                raise Exception('Unexpected mismatch in levels of extracted heaviside function')
            with np.errstate(divide='ignore', invalid='ignore'):
                c.data = np.ma.masked_array(c.data/h_tmp.data, h_tmp.data <= hcrit).astype(np.float32)
        else:
            raise Exception('Unable to match levels of heaviside function to variable %s' % c.name())


def process(infile, outfile, args):
    # Use mule to get the model levels to help with dimension naming
    # mule 2020.01.1 doesn't handle pathlib Paths properly
    ff = mule.load_umfile(str(infile))

    if isinstance(ff, mule.ancil.AncilFile):
        raise NotImplementedError('Ancillary files are currently not supported')

    # TODO: eventually move these calls closer to their usage
    grid_type = get_grid_type(ff)
    dlat, dlon = get_grid_spacing(ff)
    z_rho, z_theta = get_z_sea_constants(ff)

    cubes = iris.load(infile)
    set_item_codes(cubes)
    cubes.sort(key=lambda cs: cs.item_code)

    (need_heaviside_uv, heaviside_uv,
     need_heaviside_t, heaviside_t) = check_pressure_level_masking(cubes)

    do_mask = not args.nomask  # make warning logic more readable

    if do_mask:
        # TODO: rename func to better name
        check_pressure_warnings(need_heaviside_uv, heaviside_uv,
                                need_heaviside_t, heaviside_t)

    # TODO: can NC type be a single arg?
    #       defer to new process() API
    nc_formats = {1: 'NETCDF3_CLASSIC', 2: 'NETCDF3_64BIT',
                  3: 'NETCDF4', 4: 'NETCDF4_CLASSIC'}

    with iris.fileformats.netcdf.Saver(outfile, nc_formats[args.nckind]) as sman:
        # TODO: move attribute mods to end of process() to group sman ops
        #       do when sman ops refactored into a write function
        # Add global attributes
        if not args.nohist:
            add_global_history(infile, sman)

        sman.update_global_attributes({'Conventions': 'CF-1.6'})

        for c in filtered_cubes(cubes, args.include_list, args.exclude_list):
            stashcode = c.attributes['STASH']
            umvar = stashvar.StashVar(c.item_code)

            if args.simple:
                c.var_name = 'fld_s%2.2di%3.3d' % (stashcode.section, stashcode.item)
            elif umvar.uniquename:
                c.var_name = umvar.uniquename

            # Could there be cases with both max and min?
            if c.var_name:
                if any([m.method == 'maximum' for m in c.cell_methods]):
                    c.var_name += "_max"
                if any([m.method == 'minimum' for m in c.cell_methods]):
                    c.var_name += "_min"

            # The iris name mapping seems wrong for these - perhaps assuming rotated grids?
            if c.standard_name == 'x_wind':
                c.standard_name = 'eastward_wind'
            if c.standard_name == 'y_wind':
                c.standard_name = 'northward_wind'

            if c.standard_name and umvar.standard_name:
                if c.standard_name != umvar.standard_name:
                    if args.verbose:
                        sys.stderr.write("Standard name mismatch %d %d %s %s\n" %
                                         (stashcode.section,
                                          stashcode.item,
                                          c.standard_name,
                                          umvar.standard_name))
                    c.standard_name = umvar.standard_name

            if c.units and umvar.units:
                # Simple testing c.units == umvar.units doesn't
                # catch format differences because Unit type
                # works around them. repr isn't reliable either
                ustr = '%s' % c.units
                if ustr != umvar.units:
                    if args.verbose:
                        sys.stderr.write("Units mismatch %d %d %s %s\n" %
                                         (stashcode.section, stashcode.item, c.units, umvar.units))
                    c.units = umvar.units

            # Temporary work around for xconv
            if c.long_name and len(c.long_name) > 110:
                c.long_name = c.long_name[:110]

            # If there's no standard_name or long_name from iris, use one from STASH
            if not c.standard_name:
                if umvar.standard_name:
                    c.standard_name = umvar.standard_name

            if not c.long_name:
                if umvar.long_name:
                    c.long_name = umvar.long_name

            # Interval in cell methods isn't reliable so better to remove it.
            c.cell_methods = fix_cell_methods(c.cell_methods)

            try:
                fix_latlon_coord(c, grid_type, dlat, dlon)
            except iris.exceptions.CoordinateNotFoundError:
                print('\nMissing lat/lon coordinates for variable (possible timeseries?)\n')
                print(c)
                raise Exception("Variable can not be processed")

            fix_level_coord(c, z_rho, z_theta)

            if not args.nomask and stashcode.section == 30 and \
                    (201 <= stashcode.item <= 288 or 302 <= stashcode.item <= 303):
                # Pressure level data should be masked
                if heaviside_uv:
                    apply_mask(c, heaviside_uv, args.hcrit)  # noqa TODO: fix referencing warning
                else:
                    continue

            if not args.nomask and stashcode.section == 30 and (293 <= stashcode.item <= 298):
                # Pressure level data should be masked
                if heaviside_t:
                    apply_mask(c, heaviside_t, args.hcrit)  # noqa TODO: fix referencing warning
                else:
                    continue

            if args.verbose:
                print(c.name(), c.item_code)

            cubewrite(c, sman, args.compression, args.use64bit, args.verbose)


def get_grid_type(ff):
    """
    Returns grid type from a fields file.

    Parameters
    ----------
    ff : an open fields file.

    Returns
    -------
    String code for grid type, or raise a UMError.
    """
    staggering = ff.fixed_length_header.grid_staggering

    if staggering == 6:
        return GRID_END_GAME
    elif staggering == 3:
        return GRID_NEW_DYNAMICS
    else:
        raise PostProcessingError(f"Unable to determine grid staggering from header '{staggering}'")


def get_grid_spacing(ff):
    """
    Helper function for accessing grid spacing variables.

    Parameters
    ----------
    ff : an open `mule` FieldsFile.

    Returns
    -------
    (row_spacing, column_spacing) tuple of floats.
    """
    try:
        return ff.real_constants.row_spacing, ff.real_constants.col_spacing
    except AttributeError as err:
        msg = f"Mule {type(ff)} file lacks row and/or col spacing. File type not yet supported."
        raise NotImplementedError(msg) from err


def get_z_sea_constants(ff):
    """
    Helper function to obtain z axis/ocean altitude constants.

    Z sea represents the geo-potential height of the free surface of the sea (the layer of water in
    contact with the atmosphere). Theta is the equivalent potential temperature, rho levels are ways
    to define atmospheric levels based on the density (rho) of the air at that level. In a nutshell,
    they are two ways of representing the "altitude" of the "sea-level".

    Parameters
    ----------
    ff : an open `mule` FieldsFile.

    Returns
    -------
    (z_rho, z_theta) tuple of array of floating point values.
    """
    try:
        z_rho = ff.level_dependent_constants.zsea_at_rho
        z_theta = ff.level_dependent_constants.zsea_at_theta
        return z_rho, z_theta
    except AttributeError as err:
        msg = f"Mule {type(ff)} file lacks z sea rho or theta. File type not yet supported."
        raise NotImplementedError(msg) from err


def to_item_code(stash_code):
    """
    Returns stash code (with section & item members) as a single integer "code".

    Parameters
    ----------
    stash_code : TODO: find source, iris?

    Returns
    -------
    A single integer "item code".
    """
    return 1000 * stash_code.section + stash_code.item


def set_item_codes(cubes):
    for cube in cubes:
        if hasattr(cube, ITEM_CODE):
            msg = f"Cube {cube.var_name} already has 'item_code' attribute"
            raise NotImplementedError(msg)

        # hack: manually store item_code in cubes
        item_code = to_item_code(cube.attributes[STASH])
        setattr(cube, ITEM_CODE, item_code)


def check_pressure_level_masking(cubes):
    """
    Examines cubes for heaviside uv/t pressure level masking components.

    Parameters
    ----------
    cubes : sequence iris Cube objects.

    Returns
    -------
    Tuple: (need_heaviside_uv [bool], heaviside_uv [iris cube or None],
            need_heaviside_t [bool], heaviside_t [iris cube or None])

    """
    # Check whether there are any pressure level fields that should be masked.
    # Can use temperature to mask instantaneous fields, so really should check
    # whether these are time means
    need_heaviside_uv = need_heaviside_t = False
    heaviside_uv = None
    heaviside_t = None

    for cube in cubes:
        if require_heaviside_uv(cube.item_code):
            need_heaviside_uv = True

        if is_heaviside_uv(cube.item_code):
            heaviside_uv = cube

        if require_heaviside_t(cube.item_code):
            need_heaviside_t = True

        if is_heaviside_t(cube.item_code):
            heaviside_t = cube

    return need_heaviside_uv, heaviside_uv, need_heaviside_t, heaviside_t


def require_heaviside_uv(item_code):
    # TODO: constants for magic numbers?
    return 30201 <= item_code <= 30288 or 30302 <= item_code <= 30303


def is_heaviside_uv(item_code):
    # TODO: constants for magic numbers
    return item_code == 30301


def require_heaviside_t(item_code):
    # TODO: constants for magic numbers
    return 30293 <= item_code <= 30298


def is_heaviside_t(item_code):
    # TODO: constants for magic numbers
    return item_code == 30304


def check_pressure_warnings(need_heaviside_uv, heaviside_uv, need_heaviside_t, heaviside_t):
    """
    Prints warnings if either of heaviside uv/t are required and not present.

    Parameters
    ----------
    need_heaviside_uv : (bool)
    heaviside_uv : iris Cube or None
    need_heaviside_t : (bool)
    heaviside_t : iris Cube or None
    """
    if need_heaviside_uv and heaviside_uv is None:
        print("Warning: heaviside_uv field needed for masking pressure level data is not present. "
              "These fields will be skipped")

    if need_heaviside_t and heaviside_t is None:
        print("Warning: heaviside_t field needed for masking pressure level data is not present. "
              "These fields will be skipped")


<<<<<<< HEAD
def filtered_cubes(cubes, include=None, exclude=None):
    """
    Generator filters & emits cubes by include or exclude lists.

    Include & exclude args are mutually exclusive. If neither include or exclude
    are specified, the generator yields the full cube list.

    Parameters
    ----------
    cubes : Sequence of Iris Cube objects
    include: Sequence of item_code (int) to include (discarding all others)
    exclude: Sequence of item_code (int) to exclude (keeping all other cubes)
    """
    if include and exclude:
        msg = "Include and exclude lists are mutually exclusive"
        raise ValueError(msg)

    f_cubes = None

    if include is None and exclude is None:
        f_cubes = cubes
    elif include:
        f_cubes = (c for c in cubes if c.item_code in include)
    elif exclude:
        f_cubes = (c for c in cubes if c.item_code not in exclude)

    for c in f_cubes:
        yield c
=======
def add_global_history(infile, iris_out):
    version = -1  # FIXME: determine version
    t = datetime.datetime.now().strftime("%Y-%m-%d %H:%M:%S")
    um2nc_path = os.path.abspath(__file__)
    history = f"File {infile} converted with {um2nc_path} {version} at {t}"

    iris_out.update_global_attributes({'history': history})
    warnings.warn("um2nc version number not specified!")
>>>>>>> f3098ad8


if __name__ == '__main__':
    parser = argparse.ArgumentParser(description="Convert UM fieldsfile to netcdf")
    parser.add_argument('-k', dest='nckind', required=False, type=int,
                        default=3,
                        help=('specify netCDF output format: 1 classic, 2 64-bit'
                              ' offset, 3 netCDF-4, 4 netCDF-4 classic model.'
                              ' Default 3'),
                        choices=[1, 2, 3, 4])
    parser.add_argument('-c', dest='compression', required=False, type=int,
                        default=4, help='compression level (0=none, 9=max). Default 4')
    parser.add_argument('--64', dest='use64bit', action='store_true',
                        default=False, help='Use 64 bit netcdf for 64 bit input')
    parser.add_argument('-v', '--verbose', dest='verbose',
                        action='count', default=0,
                        help='verbose output (-vv for extra verbose)')

    group = parser.add_mutually_exclusive_group()
    group.add_argument('--include', dest='include_list', type=int,
                       nargs='+', help='List of stash codes to include')
    group.add_argument('--exclude', dest='exclude_list', type=int,
                       nargs='+', help='List of stash codes to exclude')

    parser.add_argument('--nomask', dest='nomask', action='store_true',
                        default=False,
                        help="Don't apply heaviside function mask to pressure level fields")
    parser.add_argument('--nohist', dest='nohist', action='store_true',
                        default=False, help="Don't update history attribute")
    parser.add_argument('--simple', dest='simple', action='store_true',
                        default=False, help="Use a simple names of form fld_s01i123.")
    parser.add_argument('--hcrit', dest='hcrit', type=float, default=0.5,
                        help=("Critical value of heavyside fn for pressure level"
                              " masking (default=0.5)"))

    parser.add_argument('infile', help='Input file')
    parser.add_argument('outfile', help='Output file')

    cli_args = parser.parse_args()
    process(cli_args.infile, cli_args.outfile, cli_args)<|MERGE_RESOLUTION|>--- conflicted
+++ resolved
@@ -595,7 +595,6 @@
               "These fields will be skipped")
 
 
-<<<<<<< HEAD
 def filtered_cubes(cubes, include=None, exclude=None):
     """
     Generator filters & emits cubes by include or exclude lists.
@@ -624,7 +623,8 @@
 
     for c in f_cubes:
         yield c
-=======
+
+
 def add_global_history(infile, iris_out):
     version = -1  # FIXME: determine version
     t = datetime.datetime.now().strftime("%Y-%m-%d %H:%M:%S")
@@ -633,7 +633,6 @@
 
     iris_out.update_global_attributes({'history': history})
     warnings.warn("um2nc version number not specified!")
->>>>>>> f3098ad8
 
 
 if __name__ == '__main__':
