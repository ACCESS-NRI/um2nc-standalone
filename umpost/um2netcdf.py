"""
UM to NetCDF Standalone (um2netcdf).

um2netcdf is a standalone module to convert Unified Model Fields Files to NetCDF
format, applying several modifications to format the output data. This project
combines multiple separate development threads into a single canonical tool.

Note that um2netcdf depends on the following data access libraries:
* Mule https://github.com/metomi/mule
* Iris https://github.com/SciTools/iris
"""

import os
import argparse
import datetime
import warnings
import collections

from umpost import stashvar_cmip6 as stashvar

import mule
import numpy as np
import cftime
import cf_units
from netCDF4 import default_fillvals

import iris.util
import iris.exceptions
from iris.coords import CellMethod
from iris.fileformats.pp import PPField


# Iris cube attribute names
STASH = "STASH"
ITEM_CODE = "item_code"

GRID_END_GAME = 'EG'
GRID_NEW_DYNAMICS = 'ND'

# TODO: what is this limit & does it still exist?
XCONV_LONG_NAME_LIMIT = 110

NC_FORMATS = {
    1: 'NETCDF3_CLASSIC',
    2: 'NETCDF3_64BIT',
    3: 'NETCDF4',
    4: 'NETCDF4_CLASSIC'
}

MODEL_LEVEL_NUM = "model_level_number"
LEVEL_HEIGHT = "level_height"
SIGMA = "sigma"


class PostProcessingError(Exception):
    """Generic class for um2nc specific errors."""
    pass


# Override the PP file calendar function to use Proleptic Gregorian rather than Gregorian.
# This matters for control runs with model years < 1600.
@property
def pg_calendar(self):
    """Return the calendar of the field."""
    # TODO #577 What calendar to return when ibtim.ic in [0, 3]
    calendar = cf_units.CALENDAR_PROLEPTIC_GREGORIAN
    if self.lbtim.ic == 2:
        calendar = cf_units.CALENDAR_360_DAY
    elif self.lbtim.ic == 4:
        calendar = cf_units.CALENDAR_365_DAY
    return calendar


# TODO: Is dynamically overwriting PPField acceptable?
PPField.calendar = pg_calendar


# TODO: rename time to avoid clash with builtin time module
def convert_proleptic(time):
    # Convert units from hours to days and shift origin from 1970 to 0001
    newunits = cf_units.Unit("days since 0001-01-01 00:00", calendar='proleptic_gregorian')
    tvals = np.array(time.points)  # Need a copy because can't assign to time.points[i]
    tbnds = np.array(time.bounds) if time.bounds is not None else None

    for i in range(len(time.points)):
        date = time.units.num2date(tvals[i])
        newdate = cftime.DatetimeProlepticGregorian(date.year, date.month, date.day,
                                                    date.hour, date.minute, date.second)
        tvals[i] = newunits.date2num(newdate)

        if tbnds is not None:  # Fields with instantaneous data don't have bounds
            for j in range(2):
                date = time.units.num2date(tbnds[i][j])
                newdate = cftime.DatetimeProlepticGregorian(date.year, date.month, date.day,
                                                            date.hour, date.minute, date.second)
                tbnds[i][j] = newunits.date2num(newdate)

    time.points = tvals

    if tbnds is not None:
        time.bounds = tbnds

    time.units = newunits


def fix_latlon_coord(cube, grid_type, dlat, dlon):
    def _add_coord_bounds(coord):
        if len(coord.points) > 1:
            if not coord.has_bounds():
                coord.guess_bounds()
        else:
            # For length 1, assume it's global. guess_bounds doesn't work in this case
            if coord.name() == 'latitude':
                if not coord.has_bounds():
                    coord.bounds = np.array([[-90., 90.]])
            elif coord.name() == 'longitude':
                if not coord.has_bounds():
                    coord.bounds = np.array([[0., 360.]])

    lat = cube.coord('latitude')

    # Force to double for consistency with CMOR
    lat.points = lat.points.astype(np.float64)
    _add_coord_bounds(lat)
    lon = cube.coord('longitude')
    lon.points = lon.points.astype(np.float64)
    _add_coord_bounds(lon)

    lat = cube.coord('latitude')
    if len(lat.points) == 180:
        lat.var_name = 'lat_river'
    elif (lat.points[0] == -90 and grid_type == 'EG') or \
         (np.allclose(-90.+0.5*dlat, lat.points[0]) and grid_type == 'ND'):
        lat.var_name = 'lat_v'
    else:
        lat.var_name = 'lat'

    lon = cube.coord('longitude')
    if len(lon.points) == 360:
        lon.var_name = 'lon_river'
    elif (lon.points[0] == 0 and grid_type == 'EG') or \
         (np.allclose(0.5*dlon, lon.points[0]) and grid_type == 'ND'):
        lon.var_name = 'lon_u'
    else:
        lon.var_name = 'lon'


# TODO: split cube ops into functions, this will likely increase process() workflow steps
def cubewrite(cube, sman, compression, use64bit, verbose):
    try:
        plevs = cube.coord('pressure')
        plevs.attributes['positive'] = 'down'
        plevs.convert_units('Pa')
        # Otherwise they're off by 1e-10 which looks odd in ncdump
        plevs.points = np.round(plevs.points, 5)
        if plevs.points[0] < plevs.points[-1]:
            # Flip to get pressure decreasing as in CMIP6 standard
            cube = iris.util.reverse(cube, 'pressure')
    except iris.exceptions.CoordinateNotFoundError:
        pass

    # TODO: flag warnings as an error for the driver script?
    if not use64bit:
        convert_32_bit(cube)

    # Set the missing_value attribute. Use an array to force the type to match
    # the data type
    if cube.data.dtype.kind == 'f':
        fill_value = 1.e20
    else:
        # Use netCDF defaults
        fill_value = default_fillvals['%s%1d' % (cube.data.dtype.kind, cube.data.dtype.itemsize)]

    cube.attributes['missing_value'] = np.array([fill_value], cube.data.dtype)

    # If reference date is before 1600 use proleptic gregorian
    # calendar and change units from hours to days
    try:
        reftime = cube.coord('forecast_reference_time')
        time = cube.coord('time')
        refdate = reftime.units.num2date(reftime.points[0])
        assert time.units.origin == 'hours since 1970-01-01 00:00:00'

        if time.units.calendar == 'proleptic_gregorian' and refdate.year < 1600:
            convert_proleptic(time)
        else:
            if time.units.calendar == 'gregorian':
                new_calendar = 'proleptic_gregorian'
            else:
                new_calendar = time.units.calendar

            time.units = cf_units.Unit("days since 1970-01-01 00:00", calendar=new_calendar)
            time.points = time.points/24.

            if time.bounds is not None:
                time.bounds = time.bounds/24.

        cube.remove_coord('forecast_period')
        cube.remove_coord('forecast_reference_time')
    except iris.exceptions.CoordinateNotFoundError:
        # Dump files don't have forecast_reference_time
        pass

    # Check whether any of the coordinates is a pseudo-dimension with integer values and
    # if so, reset to int32 to prevent problems with possible later conversion to netCDF3
    for coord in cube.coords():
        if coord.points.dtype == np.int64:
            coord.points = coord.points.astype(np.int32)

    try:
        # If time is a dimension but not a coordinate dimension, coord_dims('time') returns empty tuple
        if tdim := cube.coord_dims('time'):
            # For fields with a pseudo-level, time may not be the first dimension
            if tdim != (0,):
                tdim = tdim[0]
                neworder = list(range(cube.ndim))
                neworder.remove(tdim)
                neworder.insert(0, tdim)

                if verbose > 1:
                    print("Incorrect dimension order", cube)
                    print("Transpose to", neworder)

                cube.transpose(neworder)

            sman.write(cube,
                       zlib=True,
                       complevel=compression,
                       unlimited_dimensions=['time'],
                       fill_value=fill_value)
        else:
            tmp = iris.util.new_axis(cube, cube.coord('time'))
            sman.write(tmp,
                       zlib=True,
                       complevel=compression,
                       unlimited_dimensions=['time'],
                       fill_value=fill_value)

    except iris.exceptions.CoordinateNotFoundError:
        # No time dimension (probably ancillary file)
        sman.write(cube, zlib=True, complevel=compression, fill_value=fill_value)


def fix_cell_methods(cell_methods):
    """
    Removes misleading 'hour' from interval naming, leaving other names intact.

    TODO: is this an iris bug?

    Parameters
    ----------
    cell_methods : the cell methods from a Cube (usually a tuple)

    Returns
    -------
    A tuple of cell methods, with "hour" removed from interval names
    """
    return tuple(CellMethod(m.method, m.coord_names, _remove_hour_interval(m), m.comments)
                 for m in cell_methods)


def _remove_hour_interval(cell_method):
    """Helper retains all non 'hour' intervals."""
    return (i for i in cell_method.intervals if i.find('hour') == -1)


def apply_mask(c, heaviside, hcrit):
    # Function must handle case where cube is defined on only a subset of heaviside function levels
    # print("Apply mask", c.shape, heaviside.shape)
    if c.shape == heaviside.shape:
        # If the shapes match it's simple
        # Temporarily turn off warnings from 0/0
        # TODO: refactor to use np.where()
        with np.errstate(divide='ignore', invalid='ignore'):
            c.data = np.ma.masked_array(c.data/heaviside.data, heaviside.data <= hcrit).astype(np.float32)
    else:
        # Are the levels of c a subset of the levels of the heaviside variable?
        c_p = c.coord('pressure')
        h_p = heaviside.coord('pressure')
        # print('Levels for masking', c_p.points, h_p.points)
        if set(c_p.points).issubset(h_p.points):
            # Match is possible
            constraint = iris.Constraint(pressure=c_p.points)
            h_tmp = heaviside.extract(constraint)
            # Double check they're actually the same after extraction
            if not np.all(c_p.points == h_tmp.coord('pressure').points):
                raise Exception('Unexpected mismatch in levels of extracted heaviside function')
            with np.errstate(divide='ignore', invalid='ignore'):
                c.data = np.ma.masked_array(c.data/h_tmp.data, h_tmp.data <= hcrit).astype(np.float32)
        else:
            raise Exception('Unable to match levels of heaviside function to variable %s' % c.name())


def process(infile, outfile, args):
    ff = mule.load_umfile(str(infile))
    mv = process_mule_vars(ff)

    cubes = iris.load(infile)
    set_item_codes(cubes)
    cubes.sort(key=lambda cs: cs.item_code)

    if args.include_list or args.exclude_list:
        cubes = [c for c in filtered_cubes(cubes, args.include_list, args.exclude_list)]

    do_masking = not args.nomask
    heaviside_uv, heaviside_t = get_heaviside_cubes(cubes)

    if do_masking:
        # drop cubes which cannot be pressure masked if heaviside uv or t is missing
        # otherwise keep all cubes when masking is off
        cubes = list(non_masking_cubes(cubes, heaviside_uv, heaviside_t, args.verbose))

    if not cubes:
        print("No cubes left to process after filtering")
        return cubes

    # cube processing & modification
    for c in cubes:
        st = stashvar.StashVar(c.item_code)
        fix_var_name(c, st.uniquename, args.simple)
        fix_standard_name(c, st.standard_name, args.verbose)
        fix_long_name(c, st.long_name)
        fix_units(c, st.units, args.verbose)

        # Interval in cell methods isn't reliable so better to remove it.
        c.cell_methods = fix_cell_methods(c.cell_methods)

        try:
            fix_latlon_coord(c, mv.grid_type, mv.d_lat, mv.d_lon)
        except iris.exceptions.CoordinateNotFoundError:
            print('\nMissing lat/lon coordinates for variable (possible timeseries?)\n')
            print(c)
            raise Exception("Variable can not be processed")

        fix_level_coord(c, mv.z_rho, mv.z_theta)

        if do_masking:
            # Pressure level data should be masked
            if require_heaviside_uv(c.item_code) and heaviside_uv:
                apply_mask(c, heaviside_uv, args.hcrit)

            if require_heaviside_t(c.item_code) and heaviside_t:
                apply_mask(c, heaviside_t, args.hcrit)

    # cube output I/O
    with iris.fileformats.netcdf.Saver(outfile, NC_FORMATS[args.nckind]) as sman:
        # Add global attributes
        if not args.nohist:
            add_global_history(infile, sman)

        sman.update_global_attributes({'Conventions': 'CF-1.6'})

        for c in cubes:
            if args.verbose:
                print(c.name(), c.item_code)

            # TODO: split cubewrite ops into funcs & bring into process() workflow
            #       or a sub process workflow function (like process_mule_vars())
            cubewrite(c, sman, args.compression, args.use64bit, args.verbose)

    return cubes


MuleVars = collections.namedtuple("MuleVars", "grid_type, d_lat, d_lon, z_rho, z_theta")


# TODO: rename this function, it's *getting* variables
def process_mule_vars(fields_file: mule.ff.FieldsFile):
    """
    Extract model levels and grid structure with Mule.

    The model levels help with workflow dimension naming.

    Parameters
    ----------
    fields_file : an open mule fields file.

    Returns
    -------
    A MuleVars data structure.
    """
    if isinstance(fields_file, mule.ancil.AncilFile):
        raise NotImplementedError('Ancillary files are currently not supported')

    if mule.__version__ == "2020.01.1":
        msg = "mule 2020.01.1 doesn't handle pathlib Paths properly"
        raise NotImplementedError(msg)  # fail fast

    grid_type = get_grid_type(fields_file)
    d_lat, d_lon = get_grid_spacing(fields_file)
    z_rho, z_theta = get_z_sea_constants(fields_file)

    return MuleVars(grid_type, d_lat, d_lon, z_rho, z_theta)


def get_grid_type(ff):
    """
    Returns grid type from a fields file.

    Parameters
    ----------
    ff : an open fields file.

    Returns
    -------
    String code for grid type, or raise a UMError.
    """
    staggering = ff.fixed_length_header.grid_staggering

    if staggering == 6:
        return GRID_END_GAME
    elif staggering == 3:
        return GRID_NEW_DYNAMICS
    else:
        raise PostProcessingError(f"Unable to determine grid staggering from header '{staggering}'")


def get_grid_spacing(ff):
    """
    Helper function for accessing grid spacing variables.

    Parameters
    ----------
    ff : an open `mule` FieldsFile.

    Returns
    -------
    (row_spacing, column_spacing) tuple of floats.
    """
    try:
        return ff.real_constants.row_spacing, ff.real_constants.col_spacing
    except AttributeError as err:
        msg = f"Mule {type(ff)} file lacks row and/or col spacing. File type not yet supported."
        raise NotImplementedError(msg) from err


def get_z_sea_constants(ff):
    """
    Helper function to obtain z axis/ocean altitude constants.

    Z sea represents the geo-potential height of the free surface of the sea (the layer of water in
    contact with the atmosphere). Theta is the equivalent potential temperature, rho levels are ways
    to define atmospheric levels based on the density (rho) of the air at that level. In a nutshell,
    they are two ways of representing the "altitude" of the "sea-level".

    Parameters
    ----------
    ff : an open `mule` FieldsFile.

    Returns
    -------
    (z_rho, z_theta) tuple of array of floating point values.
    """
    try:
        z_rho = ff.level_dependent_constants.zsea_at_rho
        z_theta = ff.level_dependent_constants.zsea_at_theta
        return z_rho, z_theta
    except AttributeError as err:
        msg = f"Mule {type(ff)} file lacks z sea rho or theta. File type not yet supported."
        raise NotImplementedError(msg) from err


def to_item_code(stash_code):
    """
    Returns stash code (with section & item members) as a single integer "code".

    Parameters
    ----------
    stash_code : TODO: find source, iris?

    Returns
    -------
    A single integer "item code".
    """
    return 1000 * stash_code.section + stash_code.item


def to_stash_code(item_code: int):
    """Helper: convert item code back to older section & item components."""
    return item_code // 1000, item_code % 1000


def set_item_codes(cubes):
    for cube in cubes:
        if hasattr(cube, ITEM_CODE):
            msg = f"Cube {cube.var_name} already has 'item_code' attribute, skipping."
            warnings.warn(msg)
            continue

        # hack: manually store item_code in cubes
        item_code = to_item_code(cube.attributes[STASH])
        setattr(cube, ITEM_CODE, item_code)


def get_heaviside_cubes(cubes):
    """
    Finds heaviside_uv, heaviside_t cubes in given sequence.

    Parameters
    ----------
    cubes : sequence of cubes.

    Returns
    -------
    (heaviside_uv, heaviside_t) tuple, or None for either cube where the
        heaviside_uv/t cubes not found.
    """
    heaviside_uv = None
    heaviside_t = None

    for cube in cubes:
        if is_heaviside_uv(cube.item_code):
            heaviside_uv = cube
        elif is_heaviside_t(cube.item_code):
            heaviside_t = cube

    return heaviside_uv, heaviside_t


def require_heaviside_uv(item_code):
    # TODO: constants for magic numbers?
    return 30201 <= item_code <= 30288 or 30302 <= item_code <= 30303


def is_heaviside_uv(item_code):
    # TODO: constants for magic numbers
    return item_code == 30301


def require_heaviside_t(item_code):
    # TODO: constants for magic numbers
    return 30293 <= item_code <= 30298


def is_heaviside_t(item_code):
    # TODO: constants for magic numbers
    return item_code == 30304


def non_masking_cubes(cubes, heaviside_uv, heaviside_t, verbose: bool):
    """
    Yields cubes that:
    * do not require pressure level masking
    * require pressure level masking & the relevant masking cube exists

    This provides filtering to remove cubes from workflows for efficiency.

    Parameters
    ----------
    cubes : sequence of iris cubes for filtering
    heaviside_uv : heaviside_uv cube or None if it's missing
    heaviside_t : heaviside_t cube or None if it's missing
    verbose : True to emit warnings to indicate a cube has been removed
    """
    msg = ("{} field needed for masking pressure level data is missing. "
           "Excluding cube '{}' as it cannot be masked")

    for c in cubes:
        if require_heaviside_uv(c.item_code) and heaviside_uv is None:
            if verbose:
                warnings.warn(msg.format("heaviside_uv", c.name()))
            continue

        elif require_heaviside_t(c.item_code) and heaviside_t is None:
            if verbose:
                warnings.warn(msg.format("heaviside_t", c.name()))
            continue

        yield c


def filtered_cubes(cubes, include=None, exclude=None):
    """
    Generator filters & emits cubes by include or exclude lists.

    Include & exclude args are mutually exclusive. If neither include or exclude
    are specified, the generator yields the full cube list.

    Parameters
    ----------
    cubes : Sequence of Iris Cube objects
    include: Sequence of item_code (int) to include (discarding all others)
    exclude: Sequence of item_code (int) to exclude (keeping all other cubes)
    """
    if include and exclude:
        msg = "Include and exclude lists are mutually exclusive"
        raise ValueError(msg)

    f_cubes = None

    if include is None and exclude is None:
        f_cubes = cubes
    elif include:
        f_cubes = (c for c in cubes if c.item_code in include)
    elif exclude:
        f_cubes = (c for c in cubes if c.item_code not in exclude)

    for c in f_cubes:
        yield c


def add_global_history(infile, iris_out):
    version = -1  # FIXME: determine version
    t = datetime.datetime.now().strftime("%Y-%m-%d %H:%M:%S")
    um2nc_path = os.path.abspath(__file__)
    history = f"File {infile} converted with {um2nc_path} {version} at {t}"

    iris_out.update_global_attributes({'history': history})
    warnings.warn("um2nc version number not specified!")


# TODO: refactor func sig to take exclusive simple OR unique name field?
def fix_var_name(cube, um_unique_name, simple: bool):
    """
    Modify cube `var_name` attr to change naming for NetCDF output.

    Parameters
    ----------
    cube : iris cube to modify (changes the name in place)
    um_unique_name : the UM Stash unique name
    simple : True to replace var_name with "fld_s00i000" style name
    """
    if simple:
        stash_code = cube.attributes[STASH]
        cube.var_name = f"fld_s{stash_code.section:02}i{stash_code.item:03}"
    elif um_unique_name:
        cube.var_name = um_unique_name

    # Could there be cases with both max and min?
    if cube.var_name:
        if any([m.method == 'maximum' for m in cube.cell_methods]):
            cube.var_name += "_max"
        if any([m.method == 'minimum' for m in cube.cell_methods]):
            cube.var_name += "_min"


def fix_standard_name(cube, um_standard_name, verbose: bool):
    """
    Modify cube `standard_name` attr to change naming for NetCDF output.

    Parameters
    ----------
    cube : iris cube to modify (changes the name in place)
    um_standard_name : the UM Stash standard name
    verbose : True to turn warnings on
    """
    stash_code = cube.attributes[STASH]

    # The iris name mapping seems wrong for these - perhaps assuming rotated grids?
    if cube.standard_name:
        if cube.standard_name == 'x_wind':
            cube.standard_name = 'eastward_wind'
        if cube.standard_name == 'y_wind':
            cube.standard_name = 'northward_wind'

        if um_standard_name and cube.standard_name != um_standard_name:
            # TODO: remove verbose arg & always warn? Control warning visibility at cmd line?
            if verbose:
                # TODO: show combined stash code instead?
                msg = (f"Standard name mismatch section={stash_code.section}"
                       f" item={stash_code.item} standard_name={cube.standard_name}"
                       f" UM var name={um_standard_name}")
                warnings.warn(msg)

            cube.standard_name = um_standard_name
    elif um_standard_name:
        # If there's no standard_name from iris, use one from STASH
        cube.standard_name = um_standard_name


def fix_long_name(cube, um_long_name):
    """
    Modify cube `long_name` attr to change naming for NetCDF output.

    Parameters
    ----------
    cube : iris cube to modify (changes the name in place)
    um_long_name : the UM Stash long name
    """
    # Temporary work around for xconv
    if cube.long_name:
        if len(cube.long_name) > XCONV_LONG_NAME_LIMIT:
            cube.long_name = cube.long_name[:XCONV_LONG_NAME_LIMIT]
    elif um_long_name:
        # If there's no long_name from iris, use one from STASH
        cube.long_name = um_long_name


def fix_units(cube, um_var_units, verbose: bool):
    if cube.units and um_var_units:
        # Simple testing c.units == um_var_units doesn't catch format differences because
        # the Unit type works around them. repr is also unreliable
        if f"{cube.units}" != um_var_units:  # TODO: does str(cube.units) work?
            if verbose:
                msg = f"Units mismatch {cube.item_code} {cube.units} {um_var_units}"
                warnings.warn(msg)
            cube.units = um_var_units


<<<<<<< HEAD
=======
def fix_level_coord(cube, z_rho, z_theta, tol=1e-6):
    """
    Renames model_level_number coordinates to help distinguish rho/theta levels.

    Cubes without 'model_level_number' coordinates are skipped.

    Parameters
    ----------
    cube : iris.cube.Cube object for in place modification
    z_rho : geopotential height of the sea free surface
    z_theta : density (rho) of the air at sea level
    tol : height tolerance
    """
    # TODO: this is called once per cube and many lack the model_level_number
    #       coord. Is a potential optimisation possible from pre-specifying a
    #       list of cubes with model_level_numbers & only processing these?
    try:
        c_lev = cube.coord(MODEL_LEVEL_NUM)
        c_height = cube.coord(LEVEL_HEIGHT)
        c_sigma = cube.coord(SIGMA)
    except iris.exceptions.CoordinateNotFoundError:
        return

    if c_lev:
        d_rho = abs(c_height.points[0]-z_rho)
        if d_rho.min() < tol:
            c_lev.var_name = 'model_rho_level_number'
            c_height.var_name = 'rho_level_height'
            c_sigma.var_name = 'sigma_rho'
        else:
            d_theta = abs(c_height.points[0]-z_theta)
            if d_theta.min() < tol:
                c_lev.var_name = 'model_theta_level_number'
                c_height.var_name = 'theta_level_height'
                c_sigma.var_name = 'sigma_theta'


MAX_NP_INT32 = np.iinfo(np.int32).max
MIN_NP_INT32 = np.iinfo(np.int32).min


def convert_32_bit(cube):
    """
    Convert 64 bit int/float data to 32 bit (in place).

    Parameters
    ----------
    cube : iris.cube object to modify.

    Warns
    -----
    RuntimeWarning : if the cube has data over 32-bit limits, causing an overflow.
    """
    if cube.data.dtype == 'float64':
        cube.data = cube.data.astype(np.float32)
    elif cube.data.dtype == 'int64':
        _max = np.max(cube.data)
        _min = np.min(cube.data)

        msg = (f"32 bit under/overflow converting {cube.var_name}! Output data "
               f"likely invalid. Use '--64' option to retain data integrity.")

        if _max > MAX_NP_INT32:
            warnings.warn(msg, category=RuntimeWarning)

        if _min < MIN_NP_INT32:
            warnings.warn(msg, category=RuntimeWarning)

        cube.data = cube.data.astype(np.int32)


>>>>>>> 92096ce8
def parse_args():
    parser = argparse.ArgumentParser(description="Convert UM fieldsfile to netcdf")
    parser.add_argument('-k', dest='nckind', required=False, type=int,
                        default=3,
                        help=('specify netCDF output format: 1 classic, 2 64-bit'
                              ' offset, 3 netCDF-4, 4 netCDF-4 classic model.'
                              ' Default 3'),
                        choices=[1, 2, 3, 4])
    parser.add_argument('-c', dest='compression', required=False, type=int,
                        default=4, help='compression level (0=none, 9=max). Default 4')
    parser.add_argument('--64', dest='use64bit', action='store_true',
                        default=False, help='Use 64 bit netcdf for 64 bit input')
    parser.add_argument('-v', '--verbose', dest='verbose',
                        action='count', default=0,
                        help='verbose output (-vv for extra verbose)')

    group = parser.add_mutually_exclusive_group()
    group.add_argument('--include', dest='include_list', type=int,
                       nargs='+', help='List of stash codes to include')
    group.add_argument('--exclude', dest='exclude_list', type=int,
                       nargs='+', help='List of stash codes to exclude')

    parser.add_argument('--nomask', dest='nomask', action='store_true',
                        default=False,
                        help="Don't apply heaviside function mask to pressure level fields")
    parser.add_argument('--nohist', dest='nohist', action='store_true',
                        default=False, help="Don't update history attribute")
    parser.add_argument('--simple', dest='simple', action='store_true',
                        default=False, help="Use a simple names of form fld_s01i123.")
    parser.add_argument('--hcrit', dest='hcrit', type=float, default=0.5,
                        help=("Critical value of heavyside fn for pressure level"
                              " masking (default=0.5)"))

    parser.add_argument('infile', help='Input file')
    parser.add_argument('outfile', help='Output file')

    return parser.parse_args()


def main():
    args = parse_args()
    process(args.infile, args.outfile, args)


if __name__ == '__main__':
    main()<|MERGE_RESOLUTION|>--- conflicted
+++ resolved
@@ -697,8 +697,6 @@
             cube.units = um_var_units
 
 
-<<<<<<< HEAD
-=======
 def fix_level_coord(cube, z_rho, z_theta, tol=1e-6):
     """
     Renames model_level_number coordinates to help distinguish rho/theta levels.
@@ -770,7 +768,6 @@
         cube.data = cube.data.astype(np.int32)
 
 
->>>>>>> 92096ce8
 def parse_args():
     parser = argparse.ArgumentParser(description="Convert UM fieldsfile to netcdf")
     parser.add_argument('-k', dest='nckind', required=False, type=int,
