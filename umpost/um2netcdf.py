"""
UM to NetCDF Standalone (um2netcdf).

um2netcdf is a standalone module to convert Unified Model Fields Files to NetCDF
format, applying several modifications to format the output data. This project
combines multiple separate development threads into a single canonical tool.

Note that um2netcdf depends on the following data access libraries:
* Mule https://github.com/metomi/mule
* Iris https://github.com/SciTools/iris
"""

import os
import argparse
import datetime
import warnings
import collections

from umpost import stashvar_cmip6 as stashvar

import mule
import numpy as np
import cftime
import cf_units
from netCDF4 import default_fillvals

import iris.util
import iris.exceptions
from iris.coords import CellMethod
from iris.fileformats.pp import PPField


# Iris cube attribute names
STASH = "STASH"
ITEM_CODE = "item_code"

GRID_END_GAME = 'EG'
GRID_NEW_DYNAMICS = 'ND'

# TODO: what is this limit & does it still exist?
XCONV_LONG_NAME_LIMIT = 110

LONGITUDE = "longitude"
LATITUDE = "latitude"

# Bounds for global single cells
GLOBAL_COORD_BOUNDS = {
    LONGITUDE: np.array([[0., 360.]]),
    LATITUDE: np.array([[-90., 90.]])
}

NUM_LAT_RIVER_GRID_POINTS = 180
NUM_LON_RIVER_GRID_POINTS = 360

VAR_NAME_LAT_RIVER = "lat_river"
VAR_NAME_LON_RIVER = "lon_river"
VAR_NAME_LAT_V = "lat_v"
VAR_NAME_LON_U = "lon_u"
VAR_NAME_LAT_STANDARD = "lat"
VAR_NAME_LON_STANDARD = "lon"

NC_FORMATS = {
    1: 'NETCDF3_CLASSIC',
    2: 'NETCDF3_64BIT',
    3: 'NETCDF4',
    4: 'NETCDF4_CLASSIC'
}

MODEL_LEVEL_NUM = "model_level_number"
LEVEL_HEIGHT = "level_height"
SIGMA = "sigma"

DEFAULT_FILL_VAL_FLOAT = 1.e20


class PostProcessingError(Exception):
    """Generic class for um2nc specific errors."""
    pass


class UnsupportedTimeSeriesError(PostProcessingError):
    """
    Error to be raised when latitude and longitude coordinates
    are missing.
    """
    pass


# Override the PP file calendar function to use Proleptic Gregorian rather than Gregorian.
# This matters for control runs with model years < 1600.
@property
def pg_calendar(self):
    """Return the calendar of the field."""
    # TODO #577 What calendar to return when ibtim.ic in [0, 3]
    calendar = cf_units.CALENDAR_PROLEPTIC_GREGORIAN
    if self.lbtim.ic == 2:
        calendar = cf_units.CALENDAR_360_DAY
    elif self.lbtim.ic == 4:
        calendar = cf_units.CALENDAR_365_DAY
    return calendar


# TODO: Is dynamically overwriting PPField acceptable?
PPField.calendar = pg_calendar


# TODO: rename time to avoid clash with builtin time module
def convert_proleptic(time):
    # Convert units from hours to days and shift origin from 1970 to 0001
    newunits = cf_units.Unit("days since 0001-01-01 00:00", calendar='proleptic_gregorian')
    tvals = np.array(time.points)  # Need a copy because can't assign to time.points[i]
    tbnds = np.array(time.bounds) if time.bounds is not None else None

    for i in range(len(time.points)):
        date = time.units.num2date(tvals[i])
        newdate = cftime.DatetimeProlepticGregorian(date.year, date.month, date.day,
                                                    date.hour, date.minute, date.second)
        tvals[i] = newunits.date2num(newdate)

        if tbnds is not None:  # Fields with instantaneous data don't have bounds
            for j in range(2):
                date = time.units.num2date(tbnds[i][j])
                newdate = cftime.DatetimeProlepticGregorian(date.year, date.month, date.day,
                                                            date.hour, date.minute, date.second)
                tbnds[i][j] = newunits.date2num(newdate)

    time.points = tvals

    if tbnds is not None:
        time.bounds = tbnds

    time.units = newunits


def fix_lat_coord_name(lat_coordinate, grid_type, dlat):
    """
    Add a 'var_name' attribute to a latitude coordinate object
    based on the grid it lies on.

    NB - Grid spacing dlon only refers to variables on the main
    horizontal grids, and not the river grid.

    Parameters
    ----------
    lat_coordinate: coordinate object from iris cube (edits in place).
    grid_type: (string) model horizontal grid type.
    dlat: (float) meridional spacing between latitude grid points.
    """

    if lat_coordinate.name() != LATITUDE:
        raise ValueError(
                f"Wrong coordinate {lat_coordinate.name()} supplied. "
                f"Expected {LATITUDE}."
            )

    if is_lat_river_grid(lat_coordinate.points):
        lat_coordinate.var_name = VAR_NAME_LAT_RIVER
    elif is_lat_v_grid(lat_coordinate.points, grid_type, dlat):
        lat_coordinate.var_name = VAR_NAME_LAT_V
    else:
        lat_coordinate.var_name = VAR_NAME_LAT_STANDARD


def fix_lon_coord_name(lon_coordinate, grid_type, dlon):
    """
    Add a 'var_name' attribute to a longitude coordinate object
    based on the grid it lies on.

    NB - Grid spacing dlon only refers to variables on the main
    horizontal grids, and not the river grid.

    Parameters
    ----------
    lon_coordinate: coordinate object from iris cube (edits in place).
    grid_type: (string) model horizontal grid type.
    dlon: (float) zonal spacing between longitude grid points.
    """

    if lon_coordinate.name() != LONGITUDE:
        raise ValueError(
                f"Wrong coordinate {lon_coordinate.name()} supplied. "
                f"Expected {LATITUDE}."
            )

    if is_lon_river_grid(lon_coordinate.points):
        lon_coordinate.var_name = VAR_NAME_LON_RIVER
    elif is_lon_u_grid(lon_coordinate.points, grid_type, dlon):
        lon_coordinate.var_name = VAR_NAME_LON_U
    else:
        lon_coordinate.var_name = VAR_NAME_LON_STANDARD


def is_lat_river_grid(latitude_points):
    """
    Check whether latitude points are on the river routing grid.

    Parameters
    ----------
    latitude_points: (array) 1D array of latitude grid points.
    """
    return len(latitude_points) == NUM_LAT_RIVER_GRID_POINTS


def is_lon_river_grid(longitude_points):
    """
    Check whether longitude points are on the river routing grid.

    Parameters
    ----------
    longitude_points: (array) 1D array of longitude grid points.
    """

    return len(longitude_points) == NUM_LON_RIVER_GRID_POINTS


def is_lat_v_grid(latitude_points, grid_type, dlat):
    """
    Check whether latitude points are on the lat_v grid.

    Parameters
    ----------
    latitude_points: (array) 1D array of latitude grid points.
    grid_type: (string) model horizontal grid type.
    dlat: (float) meridional spacing between latitude grid points.
    """
    min_latitude = latitude_points[0]
    min_lat_v_nd_grid = -90.+0.5*dlat
    min_lat_v_eg_grid = -90

    if grid_type == GRID_END_GAME:
        return min_latitude == min_lat_v_eg_grid
    elif grid_type == GRID_NEW_DYNAMICS:
        return np.allclose(min_lat_v_nd_grid, min_latitude)

    return False


def is_lon_u_grid(longitude_points, grid_type, dlon):
    """
    Check whether longitude points are on the lon_u grid.

    Parameters
    ----------
    longitude_points: (array) 1D array of longitude grid points.
    grid_type: (string) model horizontal grid type.
    dlon: (float) zonal spacing between longitude grid points.
    """
    min_longitude = longitude_points[0]
    min_lon_u_nd_grid = 0.5*dlon
    min_lon_u_eg_grid = 0

    if grid_type == GRID_END_GAME:
        return min_longitude == min_lon_u_eg_grid
    elif grid_type == GRID_NEW_DYNAMICS:
        return np.allclose(min_lon_u_nd_grid, min_longitude)

    return False


def add_latlon_coord_bounds(cube_coordinate):
    """
    Add bounds to horizontal coordinate (longitude or latitude) if
    they don't already exist. Edits coordinate in place.

    Parameters
    ----------
    cube_coordinate: coordinate object from iris cube.
    """
    coordinate_name = cube_coordinate.name()
    if coordinate_name not in [LONGITUDE, LATITUDE]:
        raise ValueError(
            f"Wrong coordinate {coordinate_name} supplied. "
            f"Expected one of {LONGITUDE}, {LATITUDE}."
        )

    # Only add bounds if not already present.
    if not cube_coordinate.has_bounds():
        if len(cube_coordinate.points) > 1:
            cube_coordinate.guess_bounds()
        else:
            # For length 1, assume it's global.
            # guess_bounds doesn't work in this case.
            cube_coordinate.bounds = GLOBAL_COORD_BOUNDS[coordinate_name]


def fix_latlon_coords(cube, grid_type, dlat, dlon):
    """
    Wrapper function to modify cube's horizontal coordinates
    (latitude and longitude). Converts to float64, adds grid bounds,
    and renames coordinates. Modifies cube in place.

    NB - grid spacings dlat and dlon only refer to variables on the main
    horizontal grids, and not the river grid.

    Parameters
    ----------
    cube: Iris cube object (modified in place).
    grid_type: (string) model horizontal grid type.
    dlat: (float) meridional spacing between latitude grid points.
    dlon: (float) zonal spacing between longitude grid points.
    """

    try:
        latitude_coordinate = cube.coord(LATITUDE)
        longitude_coordinate = cube.coord(LONGITUDE)
    except iris.exceptions.CoordinateNotFoundError as coord_error:
        msg = (
            "Missing latitude or longitude coordinate for variable (possible timeseries?): \n"
            f"{cube}\n"
        )
        raise UnsupportedTimeSeriesError(msg) from coord_error

    # Force to double for consistency with CMOR
    latitude_coordinate.points = latitude_coordinate.points.astype(np.float64)
    longitude_coordinate.points = longitude_coordinate.points.astype(np.float64)

    add_latlon_coord_bounds(latitude_coordinate)
    add_latlon_coord_bounds(longitude_coordinate)

    fix_lat_coord_name(latitude_coordinate, grid_type, dlat)
    fix_lon_coord_name(longitude_coordinate, grid_type, dlon)


def get_default_fill_value(cube):
    """
    Get the default fill value for a cube's data's type.

    Parameters
    ----------
    cube: Iris cube object.

    Returns
    -------
    fill_value: numpy scalar with type matching cube.data
    """
    if cube.data.dtype.kind == 'f':
        fill_value = DEFAULT_FILL_VAL_FLOAT

    else:
        fill_value = default_fillvals[
            f"{cube.data.dtype.kind:s}{cube.data.dtype.itemsize:1d}"
        ]

    # TODO: We want to ensure the fill value matches the type of the
    # cube's data. DEFAULT_FILL_VAL_FLOAT and netCDF4.default_fillvals
    # use standard python floats and ints. Is there a cleaner
    # way do do the following conversion?
    return np.array([fill_value], dtype=cube.data.dtype)[0]


def fix_missing_val_attribute(cube, fill_value):
    """
    Set a cube's missing_value attribute.

    Parameters
    ----------
    cube: Iris cube object (modified in place).
    fill_val: Fill value to use. Type should match cube data's type.
    """
    if type(fill_value) == cube.data.dtype:
        # TODO: Is placing the fill value in an array still necessary,
        # given the added fill value checks?

        # Use an array to force the type to match the data type
        cube.attributes['missing_value'] = np.array([fill_value],
                                                    cube.data.dtype)
    else:
        msg = (f"fill_val type {type(fill_value)} does not "
               f"match cube {cube.name()} data type {cube.data.dtype}.")
        raise TypeError(msg)

    return fill_value


# TODO: split cube ops into functions, this will likely increase process() workflow steps
def cubewrite(cube, sman, compression, use64bit, verbose):
    # TODO: move into process() AND if a new cube is returned, swap into filtered cube list
    cube = fix_pressure_levels(cube) or cube  # NB: use new cube if pressure points are modified

    # TODO: flag warnings as an error for the driver script?
    if not use64bit:
        convert_32_bit(cube)

<<<<<<< HEAD
    fill_value = fix_fill_value(cube)
=======
    fill_value = get_default_fill_value(cube)
    fix_missing_val_attribute(cube, fill_value)
>>>>>>> 7a812be6

    # If reference date is before 1600 use proleptic gregorian
    # calendar and change units from hours to days
    try:
        reftime = cube.coord('forecast_reference_time')
        time = cube.coord('time')
        refdate = reftime.units.num2date(reftime.points[0])
        assert time.units.origin == 'hours since 1970-01-01 00:00:00'

        if time.units.calendar == 'proleptic_gregorian' and refdate.year < 1600:
            convert_proleptic(time)
        else:
            if time.units.calendar == 'gregorian':
                new_calendar = 'proleptic_gregorian'
            else:
                new_calendar = time.units.calendar

            time.units = cf_units.Unit("days since 1970-01-01 00:00", calendar=new_calendar)
            time.points = time.points/24.

            if time.bounds is not None:
                time.bounds = time.bounds/24.

        cube.remove_coord('forecast_period')
        cube.remove_coord('forecast_reference_time')
    except iris.exceptions.CoordinateNotFoundError:
        # Dump files don't have forecast_reference_time
        pass

    # Check whether any of the coordinates is a pseudo-dimension with integer values and
    # if so, reset to int32 to prevent problems with possible later conversion to netCDF3
    for coord in cube.coords():
        if coord.points.dtype == np.int64:
            coord.points = coord.points.astype(np.int32)

    try:
        # If time is a dimension but not a coordinate dimension, coord_dims('time') returns empty tuple
        if tdim := cube.coord_dims('time'):
            # For fields with a pseudo-level, time may not be the first dimension
            if tdim != (0,):
                tdim = tdim[0]
                neworder = list(range(cube.ndim))
                neworder.remove(tdim)
                neworder.insert(0, tdim)

                if verbose > 1:
                    print("Incorrect dimension order", cube)
                    print("Transpose to", neworder)

                cube.transpose(neworder)

            sman.write(cube,
                       zlib=True,
                       complevel=compression,
                       unlimited_dimensions=['time'],
                       fill_value=fill_value)
        else:
            tmp = iris.util.new_axis(cube, cube.coord('time'))
            sman.write(tmp,
                       zlib=True,
                       complevel=compression,
                       unlimited_dimensions=['time'],
                       fill_value=fill_value)

    except iris.exceptions.CoordinateNotFoundError:
        # No time dimension (probably ancillary file)
        sman.write(cube, zlib=True, complevel=compression, fill_value=fill_value)


def fix_cell_methods(cell_methods):
    """
    Removes misleading 'hour' from interval naming, leaving other names intact.

    TODO: is this an iris bug?

    Parameters
    ----------
    cell_methods : the cell methods from a Cube (usually a tuple)

    Returns
    -------
    A tuple of cell methods, with "hour" removed from interval names
    """
    return tuple(CellMethod(m.method, m.coord_names, _remove_hour_interval(m), m.comments)
                 for m in cell_methods)


def _remove_hour_interval(cell_method):
    """Helper retains all non 'hour' intervals."""
    return (i for i in cell_method.intervals if i.find('hour') == -1)


def apply_mask(c, heaviside, hcrit):
    # Function must handle case where cube is defined on only a subset of heaviside function levels
    # print("Apply mask", c.shape, heaviside.shape)
    if c.shape == heaviside.shape:
        # If the shapes match it's simple
        # Temporarily turn off warnings from 0/0
        # TODO: refactor to use np.where()
        with np.errstate(divide='ignore', invalid='ignore'):
            c.data = np.ma.masked_array(c.data/heaviside.data, heaviside.data <= hcrit).astype(np.float32)
    else:
        # Are the levels of c a subset of the levels of the heaviside variable?
        c_p = c.coord('pressure')
        h_p = heaviside.coord('pressure')
        # print('Levels for masking', c_p.points, h_p.points)
        if set(c_p.points).issubset(h_p.points):
            # Match is possible
            constraint = iris.Constraint(pressure=c_p.points)
            h_tmp = heaviside.extract(constraint)
            # Double check they're actually the same after extraction
            if not np.all(c_p.points == h_tmp.coord('pressure').points):
                raise Exception('Unexpected mismatch in levels of extracted heaviside function')
            with np.errstate(divide='ignore', invalid='ignore'):
                c.data = np.ma.masked_array(c.data/h_tmp.data, h_tmp.data <= hcrit).astype(np.float32)
        else:
            raise Exception('Unable to match levels of heaviside function to variable %s' % c.name())


def process(infile, outfile, args):
    ff = mule.load_umfile(str(infile))
    mv = process_mule_vars(ff)

    cubes = iris.load(infile)
    set_item_codes(cubes)
    cubes.sort(key=lambda cs: cs.item_code)

    if args.include_list or args.exclude_list:
        cubes = [c for c in filtered_cubes(cubes, args.include_list, args.exclude_list)]

    do_masking = not args.nomask
    heaviside_uv, heaviside_t = get_heaviside_cubes(cubes)

    if do_masking:
        # drop cubes which cannot be pressure masked if heaviside uv or t is missing
        # otherwise keep all cubes when masking is off
        cubes = list(non_masking_cubes(cubes, heaviside_uv, heaviside_t, args.verbose))

    if not cubes:
        print("No cubes left to process after filtering")
        return cubes

    # cube processing & modification
    for c in cubes:
        st = stashvar.StashVar(c.item_code)
        fix_var_name(c, st.uniquename, args.simple)
        fix_standard_name(c, st.standard_name, args.verbose)
        fix_long_name(c, st.long_name)
        fix_units(c, st.units, args.verbose)

        # Interval in cell methods isn't reliable so better to remove it.
        c.cell_methods = fix_cell_methods(c.cell_methods)

        fix_latlon_coords(c, mv.grid_type, mv.d_lat, mv.d_lon)
        fix_level_coord(c, mv.z_rho, mv.z_theta)

        if do_masking:
            # Pressure level data should be masked
            if require_heaviside_uv(c.item_code) and heaviside_uv:
                apply_mask(c, heaviside_uv, args.hcrit)

            if require_heaviside_t(c.item_code) and heaviside_t:
                apply_mask(c, heaviside_t, args.hcrit)

    # cube output I/O
    with iris.fileformats.netcdf.Saver(outfile, NC_FORMATS[args.nckind]) as sman:
        # Add global attributes
        if not args.nohist:
            add_global_history(infile, sman)

        sman.update_global_attributes({'Conventions': 'CF-1.6'})

        for c in cubes:
            if args.verbose:
                print(c.name(), c.item_code)

            # TODO: split cubewrite ops into funcs & bring into process() workflow
            #       or a sub process workflow function (like process_mule_vars())
            cubewrite(c, sman, args.compression, args.use64bit, args.verbose)

    return cubes


MuleVars = collections.namedtuple("MuleVars", "grid_type, d_lat, d_lon, z_rho, z_theta")


# TODO: rename this function, it's *getting* variables
def process_mule_vars(fields_file: mule.ff.FieldsFile):
    """
    Extract model levels and grid structure with Mule.

    The model levels help with workflow dimension naming.

    Parameters
    ----------
    fields_file : an open mule fields file.

    Returns
    -------
    A MuleVars data structure.
    """
    if isinstance(fields_file, mule.ancil.AncilFile):
        raise NotImplementedError('Ancillary files are currently not supported')

    if mule.__version__ == "2020.01.1":
        msg = "mule 2020.01.1 doesn't handle pathlib Paths properly"
        raise NotImplementedError(msg)  # fail fast

    grid_type = get_grid_type(fields_file)
    d_lat, d_lon = get_grid_spacing(fields_file)
    z_rho, z_theta = get_z_sea_constants(fields_file)

    return MuleVars(grid_type, d_lat, d_lon, z_rho, z_theta)


def get_grid_type(ff):
    """
    Returns grid type from a fields file.

    Parameters
    ----------
    ff : an open fields file.

    Returns
    -------
    String code for grid type, or raise a UMError.
    """
    staggering = ff.fixed_length_header.grid_staggering

    if staggering == 6:
        return GRID_END_GAME
    elif staggering == 3:
        return GRID_NEW_DYNAMICS
    else:
        raise PostProcessingError(f"Unable to determine grid staggering from header '{staggering}'")


def get_grid_spacing(ff):
    """
    Helper function for accessing grid spacing variables.

    Parameters
    ----------
    ff : an open `mule` FieldsFile.

    Returns
    -------
    (row_spacing, column_spacing) tuple of floats.
    """
    try:
        return ff.real_constants.row_spacing, ff.real_constants.col_spacing
    except AttributeError as err:
        msg = f"Mule {type(ff)} file lacks row and/or col spacing. File type not yet supported."
        raise NotImplementedError(msg) from err


def get_z_sea_constants(ff):
    """
    Helper function to obtain z axis/ocean altitude constants.

    Z sea represents the geo-potential height of the free surface of the sea (the layer of water in
    contact with the atmosphere). Theta is the equivalent potential temperature, rho levels are ways
    to define atmospheric levels based on the density (rho) of the air at that level. In a nutshell,
    they are two ways of representing the "altitude" of the "sea-level".

    Parameters
    ----------
    ff : an open `mule` FieldsFile.

    Returns
    -------
    (z_rho, z_theta) tuple of array of floating point values.
    """
    try:
        z_rho = ff.level_dependent_constants.zsea_at_rho
        z_theta = ff.level_dependent_constants.zsea_at_theta
        return z_rho, z_theta
    except AttributeError as err:
        msg = f"Mule {type(ff)} file lacks z sea rho or theta. File type not yet supported."
        raise NotImplementedError(msg) from err


def to_item_code(stash_code):
    """
    Returns stash code (with section & item members) as a single integer "code".

    Parameters
    ----------
    stash_code : TODO: find source, iris?

    Returns
    -------
    A single integer "item code".
    """
    return 1000 * stash_code.section + stash_code.item


def to_stash_code(item_code: int):
    """Helper: convert item code back to older section & item components."""
    return item_code // 1000, item_code % 1000


def set_item_codes(cubes):
    for cube in cubes:
        if hasattr(cube, ITEM_CODE):
            msg = f"Cube {cube.var_name} already has 'item_code' attribute, skipping."
            warnings.warn(msg)
            continue

        # hack: manually store item_code in cubes
        item_code = to_item_code(cube.attributes[STASH])
        setattr(cube, ITEM_CODE, item_code)


def get_heaviside_cubes(cubes):
    """
    Finds heaviside_uv, heaviside_t cubes in given sequence.

    Parameters
    ----------
    cubes : sequence of cubes.

    Returns
    -------
    (heaviside_uv, heaviside_t) tuple, or None for either cube where the
        heaviside_uv/t cubes not found.
    """
    heaviside_uv = None
    heaviside_t = None

    for cube in cubes:
        if is_heaviside_uv(cube.item_code):
            heaviside_uv = cube
        elif is_heaviside_t(cube.item_code):
            heaviside_t = cube

    return heaviside_uv, heaviside_t


def require_heaviside_uv(item_code):
    # TODO: constants for magic numbers?
    return 30201 <= item_code <= 30288 or 30302 <= item_code <= 30303


def is_heaviside_uv(item_code):
    # TODO: constants for magic numbers
    return item_code == 30301


def require_heaviside_t(item_code):
    # TODO: constants for magic numbers
    return 30293 <= item_code <= 30298


def is_heaviside_t(item_code):
    # TODO: constants for magic numbers
    return item_code == 30304


def non_masking_cubes(cubes, heaviside_uv, heaviside_t, verbose: bool):
    """
    Yields cubes that:
    * do not require pressure level masking
    * require pressure level masking & the relevant masking cube exists

    This provides filtering to remove cubes from workflows for efficiency.

    Parameters
    ----------
    cubes : sequence of iris cubes for filtering
    heaviside_uv : heaviside_uv cube or None if it's missing
    heaviside_t : heaviside_t cube or None if it's missing
    verbose : True to emit warnings to indicate a cube has been removed
    """
    msg = ("{} field needed for masking pressure level data is missing. "
           "Excluding cube '{}' as it cannot be masked")

    for c in cubes:
        if require_heaviside_uv(c.item_code) and heaviside_uv is None:
            if verbose:
                warnings.warn(msg.format("heaviside_uv", c.name()))
            continue

        elif require_heaviside_t(c.item_code) and heaviside_t is None:
            if verbose:
                warnings.warn(msg.format("heaviside_t", c.name()))
            continue

        yield c


def filtered_cubes(cubes, include=None, exclude=None):
    """
    Generator filters & emits cubes by include or exclude lists.

    Include & exclude args are mutually exclusive. If neither include or exclude
    are specified, the generator yields the full cube list.

    Parameters
    ----------
    cubes : Sequence of Iris Cube objects
    include: Sequence of item_code (int) to include (discarding all others)
    exclude: Sequence of item_code (int) to exclude (keeping all other cubes)
    """
    if include and exclude:
        msg = "Include and exclude lists are mutually exclusive"
        raise ValueError(msg)

    f_cubes = None

    if include is None and exclude is None:
        f_cubes = cubes
    elif include:
        f_cubes = (c for c in cubes if c.item_code in include)
    elif exclude:
        f_cubes = (c for c in cubes if c.item_code not in exclude)

    for c in f_cubes:
        yield c


def add_global_history(infile, iris_out):
    version = -1  # FIXME: determine version
    t = datetime.datetime.now().strftime("%Y-%m-%d %H:%M:%S")
    um2nc_path = os.path.abspath(__file__)
    history = f"File {infile} converted with {um2nc_path} {version} at {t}"

    iris_out.update_global_attributes({'history': history})
    warnings.warn("um2nc version number not specified!")


# TODO: refactor func sig to take exclusive simple OR unique name field?
def fix_var_name(cube, um_unique_name, simple: bool):
    """
    Modify cube `var_name` attr to change naming for NetCDF output.

    Parameters
    ----------
    cube : iris cube to modify (changes the name in place)
    um_unique_name : the UM Stash unique name
    simple : True to replace var_name with "fld_s00i000" style name
    """
    if simple:
        stash_code = cube.attributes[STASH]
        cube.var_name = f"fld_s{stash_code.section:02}i{stash_code.item:03}"
    elif um_unique_name:
        cube.var_name = um_unique_name

    # Could there be cases with both max and min?
    if cube.var_name:
        if any([m.method == 'maximum' for m in cube.cell_methods]):
            cube.var_name += "_max"
        if any([m.method == 'minimum' for m in cube.cell_methods]):
            cube.var_name += "_min"


def fix_standard_name(cube, um_standard_name, verbose: bool):
    """
    Modify cube `standard_name` attr to change naming for NetCDF output.

    Parameters
    ----------
    cube : iris cube to modify (changes the name in place)
    um_standard_name : the UM Stash standard name
    verbose : True to turn warnings on
    """
    stash_code = cube.attributes[STASH]

    # The iris name mapping seems wrong for these - perhaps assuming rotated grids?
    if cube.standard_name:
        if cube.standard_name == 'x_wind':
            cube.standard_name = 'eastward_wind'
        if cube.standard_name == 'y_wind':
            cube.standard_name = 'northward_wind'

        if um_standard_name and cube.standard_name != um_standard_name:
            # TODO: remove verbose arg & always warn? Control warning visibility at cmd line?
            if verbose:
                # TODO: show combined stash code instead?
                msg = (f"Standard name mismatch section={stash_code.section}"
                       f" item={stash_code.item} standard_name={cube.standard_name}"
                       f" UM var name={um_standard_name}")
                warnings.warn(msg)

            cube.standard_name = um_standard_name
    elif um_standard_name:
        # If there's no standard_name from iris, use one from STASH
        cube.standard_name = um_standard_name


def fix_long_name(cube, um_long_name):
    """
    Modify cube `long_name` attr to change naming for NetCDF output.

    Parameters
    ----------
    cube : iris cube to modify (changes the name in place)
    um_long_name : the UM Stash long name
    """
    # Temporary work around for xconv
    if cube.long_name:
        if len(cube.long_name) > XCONV_LONG_NAME_LIMIT:
            cube.long_name = cube.long_name[:XCONV_LONG_NAME_LIMIT]
    elif um_long_name:
        # If there's no long_name from iris, use one from STASH
        cube.long_name = um_long_name


def fix_units(cube, um_var_units, verbose: bool):
    if cube.units and um_var_units:
        # Simple testing c.units == um_var_units doesn't catch format differences because
        # the Unit type works around them. repr is also unreliable
        if f"{cube.units}" != um_var_units:  # TODO: does str(cube.units) work?
            if verbose:
                msg = f"Units mismatch {cube.item_code} {cube.units} {um_var_units}"
                warnings.warn(msg)
            cube.units = um_var_units


def fix_level_coord(cube, z_rho, z_theta, tol=1e-6):
    """
    Renames model_level_number coordinates to help distinguish rho/theta levels.

    Cubes without 'model_level_number' coordinates are skipped.

    Parameters
    ----------
    cube : iris.cube.Cube object for in place modification
    z_rho : geopotential height of the sea free surface
    z_theta : density (rho) of the air at sea level
    tol : height tolerance
    """
    # TODO: this is called once per cube and many lack the model_level_number
    #       coord. Is a potential optimisation possible from pre-specifying a
    #       list of cubes with model_level_numbers & only processing these?
    try:
        c_lev = cube.coord(MODEL_LEVEL_NUM)
        c_height = cube.coord(LEVEL_HEIGHT)
        c_sigma = cube.coord(SIGMA)
    except iris.exceptions.CoordinateNotFoundError:
        return

    if c_lev:
        d_rho = abs(c_height.points[0]-z_rho)
        if d_rho.min() < tol:
            c_lev.var_name = 'model_rho_level_number'
            c_height.var_name = 'rho_level_height'
            c_sigma.var_name = 'sigma_rho'
        else:
            d_theta = abs(c_height.points[0]-z_theta)
            if d_theta.min() < tol:
                c_lev.var_name = 'model_theta_level_number'
                c_height.var_name = 'theta_level_height'
                c_sigma.var_name = 'sigma_theta'


def fix_pressure_levels(cube, decimals=5):
    """
    Reformat pressure level data for NetCDF output.

    This converts units, rounds small fractional errors & ensures pressure is
    decreasing (following the CMIP6 standard).

    Parameters
    ----------
    cube : iris Cube (modifies in place)
    decimals : number of decimals to round to

    Returns
    -------
    None if cube lacks pressure coord or is modified in place, otherwise a new
    cube if the pressure levels are reversed.
    """
    try:
        pressure = cube.coord('pressure')
    except iris.exceptions.CoordinateNotFoundError:
        return

    # update existing cube metadata in place
    pressure.attributes['positive'] = 'down'
    pressure.convert_units('Pa')

    # Round small fractions otherwise coordinates are off by 1e-10 in ncdump output
    pressure.points = np.round(pressure.points, decimals)

    if pressure.points[0] < pressure.points[-1]:
        # Flip to get pressure decreasing as per CMIP6 standard
        # NOTE: returns a new cube!
        # TODO: add an iris.util.monotonic() check here?
        return iris.util.reverse(cube, 'pressure')


MAX_NP_INT32 = np.iinfo(np.int32).max
MIN_NP_INT32 = np.iinfo(np.int32).min


def convert_32_bit(cube):
    """
    Convert 64 bit int/float data to 32 bit (in place).

    Parameters
    ----------
    cube : iris.cube object to modify.

    Warns
    -----
    RuntimeWarning : if the cube has data over 32-bit limits, causing an overflow.
    """
    if cube.data.dtype == 'float64':
        cube.data = cube.data.astype(np.float32)
    elif cube.data.dtype == 'int64':
        _max = np.max(cube.data)
        _min = np.min(cube.data)

        msg = (f"32 bit under/overflow converting {cube.var_name}! Output data "
               f"likely invalid. Use '--64' option to retain data integrity.")

        if _max > MAX_NP_INT32:
            warnings.warn(msg, category=RuntimeWarning)

        if _min < MIN_NP_INT32:
            warnings.warn(msg, category=RuntimeWarning)

        cube.data = cube.data.astype(np.int32)


def parse_args():
    parser = argparse.ArgumentParser(description="Convert UM fieldsfile to netcdf")
    parser.add_argument('-k', dest='nckind', required=False, type=int,
                        default=3,
                        help=('specify netCDF output format: 1 classic, 2 64-bit'
                              ' offset, 3 netCDF-4, 4 netCDF-4 classic model.'
                              ' Default 3'),
                        choices=[1, 2, 3, 4])
    parser.add_argument('-c', dest='compression', required=False, type=int,
                        default=4, help='compression level (0=none, 9=max). Default 4')
    parser.add_argument('--64', dest='use64bit', action='store_true',
                        default=False, help='Use 64 bit netcdf for 64 bit input')
    parser.add_argument('-v', '--verbose', dest='verbose',
                        action='count', default=0,
                        help='verbose output (-vv for extra verbose)')

    group = parser.add_mutually_exclusive_group()
    group.add_argument('--include', dest='include_list', type=int,
                       nargs='+', help='List of stash codes to include')
    group.add_argument('--exclude', dest='exclude_list', type=int,
                       nargs='+', help='List of stash codes to exclude')

    parser.add_argument('--nomask', dest='nomask', action='store_true',
                        default=False,
                        help="Don't apply heaviside function mask to pressure level fields")
    parser.add_argument('--nohist', dest='nohist', action='store_true',
                        default=False, help="Don't update history attribute")
    parser.add_argument('--simple', dest='simple', action='store_true',
                        default=False, help="Use a simple names of form fld_s01i123.")
    parser.add_argument('--hcrit', dest='hcrit', type=float, default=0.5,
                        help=("Critical value of heavyside fn for pressure level"
                              " masking (default=0.5)"))

    parser.add_argument('infile', help='Input file')
    parser.add_argument('outfile', help='Output file')

    return parser.parse_args()


def main():
    args = parse_args()
    process(args.infile, args.outfile, args)


if __name__ == '__main__':
    main()<|MERGE_RESOLUTION|>--- conflicted
+++ resolved
@@ -381,12 +381,8 @@
     if not use64bit:
         convert_32_bit(cube)
 
-<<<<<<< HEAD
-    fill_value = fix_fill_value(cube)
-=======
     fill_value = get_default_fill_value(cube)
     fix_missing_val_attribute(cube, fill_value)
->>>>>>> 7a812be6
 
     # If reference date is before 1600 use proleptic gregorian
     # calendar and change units from hours to days
