--- conflicted
+++ resolved
@@ -90,11 +90,7 @@
     ----------
     fields_file_path : path to single UM fields file to be converted.
     nc_write_dir : path to target directory for writing netCDF files.
-<<<<<<< HEAD
-    date : tuple of form (year, month, date) associated with fields file data.
-=======
     date : tuple of form (year, month, day) associated with fields file data.
->>>>>>> aff66bda
 
     Returns
     -------
@@ -104,7 +100,6 @@
     fields_file_name = fields_file_path.name
     nc_write_dir = Path(nc_write_dir)
 
-<<<<<<< HEAD
     if date is not None:
         ff_year, ff_month, _ = date
         nc_file_name = get_nc_filename(fields_file_name,
@@ -112,10 +107,6 @@
                                        ff_month)
     else:
         nc_file_name = f"{fields_file_name}.nc"
-=======
-    nc_file_name = get_nc_filename(fields_file_name,
-                                   date)
->>>>>>> aff66bda
 
     return nc_write_dir / nc_file_name
 
@@ -201,18 +192,6 @@
     day = fields_file_header.t2_day
 
     return (year, month, day)
-<<<<<<< HEAD
-
-
-def date_to_yyyymm(date_tuple):
-    """
-    Convert a date into a YYYYMM string
-    """
-    year = date_tuple[0]
-    month = date_tuple[1]
-    return f"{year:04d}{month:02d}"
-=======
->>>>>>> aff66bda
 
 
 def convert_fields_file_list(input_output_paths):
