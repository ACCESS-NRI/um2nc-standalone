--- conflicted
+++ resolved
@@ -185,27 +185,9 @@
 
 
 def test_convert_fields_file_list_fail_excepted(mock_process_with_exception):
-<<<<<<< HEAD
-    # Hopefully this test will be unnecessary with um2nc standalone.
-    # Test that the "Variable can not be processed" error arising from time
-    # series inputs is excepted.
-    allowed_error_message = esm1p5_convert.ALLOWED_UM2NC_EXCEPTION_MESSAGES[
-        "TIMESERIES_ERROR"
-    ]
-    mock_process_with_exception(allowed_error_message)
-    fake_input_output_paths = [(Path("fake_file"), Path("fake_file.nc"))]
-=======
-    # Test that UnsupportedTimeSeriesErrors are excepted.
-
-    # TODO: This test will not catch changes to the exceptions in um2nc. E.g.
-    # if decided to instead raise a RuntimeError in um2nc when timeseries
-    # are encountered, the conversion of ESM1.5 outputs would undesirably
-    # crash, but this test would say everything is fine, since we're
-    # prescribing the error that is raised.
     mock_process_with_exception(um2nc.UnsupportedTimeSeriesError,
                                 "timeseries error")
-    fake_file_path = Path("fake_file")
->>>>>>> 9acda2f1
+    fake_input_output_paths = [(Path("fake_file"), Path("fake_file.nc"))]
 
     _, failed = esm1p5_convert.convert_fields_file_list(
         fake_input_output_paths)
