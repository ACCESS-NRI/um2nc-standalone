import unittest.mock as mock
from dataclasses import dataclass
from collections import namedtuple
import numpy as np
from iris.exceptions import CoordinateNotFoundError

import umpost.um2netcdf as um2nc

import pytest
import numpy as np

import mule
import mule.ff
import iris.cube
import iris.coords
<<<<<<< HEAD

D_LAT_N96 = 1.25
D_LON_N96 = 1.875
=======
>>>>>>> 7ed3b7d6


@pytest.fixture
def z_sea_rho_data():
    # data ripped from aiihca.paa1jan.subset: ff.level_dependent_constants.zsea_at_rho
    # TODO: dtype is object, should it be float?
    data = np.array([9.9982061118072, 49.998881525751194, 130.00023235363918,
                     249.99833311211358, 410.00103476788956, 610.000486354252,
                     850.0006133545584, 1130.0014157688088, 1449.9989681136456,
                     1810.0011213557837, 2210.0000245285087, 2649.9996031151773,
                     3129.9998571157903, 3650.000786530347, 4209.99846587549,
                     4810.000746117935, 5449.999776290966, 6129.999481877941,
                     6849.999862878861, 7610.000919293723, 8409.998725639172,
                     9250.001132881924, 10130.00029005526, 11050.000122642545,
                     12010.000630643768, 13010.001814058938, 14050.40014670717,
                     15137.719781928794, 16284.973697054254, 17506.96881530842,
                     18820.820244130424, 20246.59897992768, 21808.13663216417,
                     23542.18357603375, 25520.960854349545, 27901.358260464756,
                     31063.888598164976, 36081.76331548462, -1073741824.0], dtype=object)
    return data


@pytest.fixture
def z_sea_theta_data():
    # data ripped from aiihca.paa1jan.subset: ff.level_dependent_constants.zsea_at_theta
    # TODO: dtype is object, should it be float?
    data = np.array([0.0, 20.000337706971997, 80.00135082788799, 179.9991138793904,
                     320.00147782819437, 500.00059170758476, 720.0003810009191,
                     980.0008457081975, 1279.9980603460624, 1619.9998758812287,
                     1999.9984413469813, 2420.001607710036, 2880.0015240036764,
                     3379.9981902279037, 3919.9994573494323, 4500.001399884905,
                     5120.000092350965, 5779.999460230968, 6479.999503524915,
                     7220.000222232806, 8000.001616354641, 8819.999760407061,
                     9679.998579873429, 10579.998074753737, 11519.998245047991,
                     12499.999090756188, 13520.000611878331, 14580.799681536007,
                     15694.639882321579, 16875.311437270288, 18138.62619334655,
                     19503.01036943094, 20990.18759042441, 22626.081748420565,
                     24458.285403646936, 26583.640230535515, 29219.080215877355,
                     32908.69305496925, 39254.833576], dtype=object)
    return data


@pytest.fixture
def mule_vars(z_sea_rho_data, z_sea_theta_data):
    """
    Simulate mule variables for the New Dynamics grid from
    aiihca.paa1jan.subset data.
    """
    d_lat = 1.25  # spacing manually copied from aiihca.paa1jan.subset file
    d_lon = 1.875
    return um2nc.MuleVars(um2nc.GRID_NEW_DYNAMICS, d_lat, d_lon, z_sea_rho_data, z_sea_theta_data)


def set_default_attrs(cube, item_code: int, var_name: str):
    """Add subset of default attributes to flesh out cube like objects."""
    cube.__dict__.update({"item_code": item_code,
                          "var_name": var_name,
                          "long_name": "",
                          "coord": {"latitude": 0.0,  # TODO: real val = ?
                                    "longitude": 0.0},  # TODO: real val
                          "cell_methods": [],
                          "data": None,
                          })

    section, item = um2nc.to_stash_code(item_code)
    cube.attributes = {um2nc.STASH: DummyStash(section, item)}


@pytest.fixture
def air_temp_cube():
    # data copied from aiihca.paa1jan.subset file
    name = "air_temperature"
    m_air_temp = mock.NonCallableMagicMock(spec=iris.cube.Cube, name=name)
    set_default_attrs(m_air_temp, 30204, name)
    return m_air_temp


@pytest.fixture
def precipitation_flux_cube():
    # copied from aiihca.paa1jan.subset file
    name = "precipitation_flux"
    m_flux = mock.NonCallableMagicMock(spec=iris.cube.Cube, name=name)
    set_default_attrs(m_flux, 5216, name)
    return m_flux


# create cube requiring heaviside_t masking
@pytest.fixture
def geo_potential_cube():
    name = "geopotential_height"
    m_geo_potential = mock.NonCallableMagicMock(spec=iris.cube.Cube, name=name)
    set_default_attrs(m_geo_potential, 30297, name)
    return m_geo_potential


@pytest.fixture
def std_args():
    # TODO: make args namedtuple?
    args = mock.Mock()
    args.nomask = False  # perform masking if possible
    args.nohist = False
    args.nckind = 3
    args.include_list = None
    args.exclude_list = None
    args.simple = False
    args.verbose = False
    return args


@pytest.fixture
def fake_in_path():
    # use junk paths to protect against accidentally touching filesystems
    return "/tmp-does-not-exist/fake_input_fields_file"


@pytest.fixture
def fake_out_path():
    # use junk paths to protect against accidentally touching filesystems
    return "/tmp-does-not-exist/fake_input_fields_file.nc"


def test_process_no_heaviside_drop_cubes(air_temp_cube, precipitation_flux_cube,
                                         geo_potential_cube, mule_vars, std_args,
                                         fake_in_path, fake_out_path):
    """Attempt end-to-end process() test, dropping cubes requiring masking."""

    # FIXME: this convoluted setup is a code smell
    #        use these tests to gradually refactor process()
    # TODO: move towards a design where input & output I/O is extracted from process()
    #       process() should eventually operate on *data only* args
    with (
        # use mocks to prevent mule data extraction file I/O
        mock.patch("mule.load_umfile"),
        mock.patch("umpost.um2netcdf.process_mule_vars") as m_mule_vars,

        mock.patch("iris.load") as m_iris_load,
        mock.patch("iris.fileformats.netcdf.Saver") as m_saver,  # prevent I/O

        # TODO: lat/long & level coord fixes require more internal data attrs
        #       skip temporarily to manage test complexity
        mock.patch("umpost.um2netcdf.fix_latlon_coords"),
        mock.patch("umpost.um2netcdf.fix_level_coord"),
        mock.patch("umpost.um2netcdf.cubewrite"),
    ):
        m_mule_vars.return_value = mule_vars

        # include cubes requiring both heaviside uv & t cubes to filter, to
        # ensure both uv/t dependent cubes are dropped
        cubes = [air_temp_cube, precipitation_flux_cube, geo_potential_cube]

        m_iris_load.return_value = cubes
        m_saver().__enter__ = mock.Mock(name="mock_sman")
        std_args.verbose = True  # test some warning branches

        # trying to mask None will break in numpy
        assert precipitation_flux_cube.data is None

        # air temp & geo potential should be dropped in process()
        processed = um2nc.process(fake_in_path, fake_out_path, std_args)
        assert len(processed) == 1
        cube = processed[0]

        assert cube is precipitation_flux_cube

        # contrived testing: if the masking code was reached for some reason,
        # the test would fail during process()
        assert cube.data is None  # masking wasn't called/nothing changed


def test_process_all_cubes_filtered(air_temp_cube, geo_potential_cube,
                                    mule_vars, std_args,
                                    fake_in_path, fake_out_path):
    """Ensure process() exits early if all cubes are removed in filtering."""
    with (
        mock.patch("mule.load_umfile"),
        mock.patch("umpost.um2netcdf.process_mule_vars") as m_mule_vars,

        mock.patch("iris.load") as m_iris_load,
        mock.patch("iris.fileformats.netcdf.Saver") as m_saver,  # prevent I/O
    ):
        m_mule_vars.return_value = mule_vars
        m_iris_load.return_value = [air_temp_cube, geo_potential_cube]
        m_saver().__enter__ = mock.Mock(name="mock_sman")

        # all cubes should be dropped
        assert um2nc.process(fake_in_path, fake_out_path, std_args) == []


def test_process_mask_with_heaviside(air_temp_cube, precipitation_flux_cube,
                                     heaviside_uv_cube, heaviside_t_cube,
                                     geo_potential_cube, mule_vars,
                                     std_args, fake_in_path, fake_out_path):
    """Run process() with pressure level masking cubes present."""
    with (
        mock.patch("mule.load_umfile"),
        mock.patch("umpost.um2netcdf.process_mule_vars") as m_mule_vars,

        mock.patch("iris.load") as m_iris_load,
        mock.patch("iris.fileformats.netcdf.Saver") as m_saver,  # prevent I/O
        mock.patch("umpost.um2netcdf.fix_latlon_coords"),
        mock.patch("umpost.um2netcdf.fix_level_coord"),
        mock.patch("umpost.um2netcdf.apply_mask"),  # TODO: eventually call real version
        mock.patch("umpost.um2netcdf.cubewrite"),
    ):
        m_mule_vars.return_value = mule_vars

        # air temp requires heaviside_uv & geo_potential_cube requires heaviside_t
        # masking, include both to enable code execution for both masks
        cubes = [air_temp_cube, precipitation_flux_cube, geo_potential_cube,
                 heaviside_uv_cube, heaviside_t_cube]

        # TODO: convert heaviside cubes to NonCallableMagicMock like other fixtures?
        for c in [heaviside_uv_cube, heaviside_t_cube]:
            # add attrs to mimic real cubes
            attrs = {um2nc.STASH: DummyStash(*um2nc.to_stash_code(c.item_code))}
            c.attributes = attrs
            c.cell_methods = []

        m_iris_load.return_value = cubes
        m_saver().__enter__ = mock.Mock(name="mock_sman")

        # all cubes should be processed & not dropped
        processed = um2nc.process(fake_in_path, fake_out_path, std_args)
        assert len(processed) == len(cubes)

        for pc in processed:
            assert pc in cubes


def test_process_no_masking_keep_all_cubes(air_temp_cube, precipitation_flux_cube,
                                           geo_potential_cube, mule_vars, std_args,
                                           fake_in_path, fake_out_path):
    """Run process() with masking off, ensuring all cubes are kept & modified."""
    with (
        mock.patch("mule.load_umfile"),
        mock.patch("umpost.um2netcdf.process_mule_vars") as m_mule_vars,

        mock.patch("iris.load") as m_iris_load,
        mock.patch("iris.fileformats.netcdf.Saver") as m_saver,  # prevent I/O

        mock.patch("umpost.um2netcdf.fix_latlon_coords"),
        mock.patch("umpost.um2netcdf.fix_level_coord"),
        mock.patch("umpost.um2netcdf.cubewrite"),
    ):
        m_mule_vars.return_value = mule_vars

        # air temp and geo potential would need heaviside uv & t respectively
        cubes = [air_temp_cube, precipitation_flux_cube, geo_potential_cube]

        m_iris_load.return_value = cubes
        m_saver().__enter__ = mock.Mock(name="mock_sman")
        std_args.nomask = True

        # all cubes should be kept with masking off
        processed = um2nc.process(fake_in_path, fake_out_path, std_args)
        assert len(processed) == len(cubes)

        for pc in processed:
            assert pc in cubes


def test_to_stash_code():
    assert um2nc.to_stash_code(5126) == (5, 126)
    assert um2nc.to_stash_code(30204) == (30, 204)


def test_get_eg_grid_type():
    ff = mule.ff.FieldsFile()
    ff.fixed_length_header.grid_staggering = 6
    grid_type = um2nc.get_grid_type(ff)
    assert grid_type == um2nc.GRID_END_GAME


def test_get_nd_grid_type():
    ff = mule.ff.FieldsFile()
    ff.fixed_length_header.grid_staggering = 3
    grid_type = um2nc.get_grid_type(ff)
    assert grid_type == um2nc.GRID_NEW_DYNAMICS


def test_get_grid_type_error():
    ff = mule.ff.FieldsFile()  # "empty" fields file has no grid staggering

    with pytest.raises(um2nc.PostProcessingError):
        um2nc.get_grid_type(ff)


# NB: these next tests are somewhat contrived using unittest.mock
def test_get_grid_spacing():
    r_spacing = 3.5
    c_spacing = 4.5

    # NB: use mocking while finding method to create synthetic mule objects from real data
    m_real_constants = mock.Mock()
    m_real_constants.row_spacing = r_spacing
    m_real_constants.col_spacing = c_spacing

    ff = mule.ff.FieldsFile()
    ff.real_constants = m_real_constants

    assert um2nc.get_grid_spacing(ff) == (r_spacing, c_spacing)


def test_get_z_sea_constants():
    z_rho = 5.5
    z_theta = 7.5

    # NB: use mocking while finding method to create synthetic mule objects from real data
    m_level_constants = mock.Mock()
    m_level_constants.zsea_at_rho = z_rho
    m_level_constants.zsea_at_theta = z_theta

    ff = mule.ff.FieldsFile()
    ff.level_dependent_constants = m_level_constants

    assert um2nc.get_z_sea_constants(ff) == (z_rho, z_theta)


def test_ancillary_files_no_support():
    af = mule.ancil.AncilFile()

    with mock.patch("mule.load_umfile") as mload:
        mload.return_value = af

        with pytest.raises(NotImplementedError):
            um2nc.process("fake_infile", "fake_outfile", args=None)


def test_stash_code_to_item_code_conversion():
    m_stash_code = mock.Mock()
    m_stash_code.section = 30
    m_stash_code.item = 255

    result = um2nc.to_item_code(m_stash_code)
    assert result == 30255


@dataclass(frozen=True)
class DummyStash:
    """
    Partial Stash representation for testing.
    """
    section: int
    item: int


def add_stash(cube, stash):
    d = {um2nc.STASH: stash}
    setattr(cube, "attributes", d)


@dataclass()
class PartialCube:
    # work around mocks & DummyCube having item_code attr
    var_name: str
    attributes: dict
    standard_name: str = None
    long_name: str = None


def test_set_item_codes():
    cube0 = PartialCube("d0", {um2nc.STASH: DummyStash(1, 2)})
    cube1 = PartialCube("d1", {um2nc.STASH: DummyStash(3, 4)})
    cubes = [cube0, cube1]

    for cube in cubes:
        assert not hasattr(cube, um2nc.ITEM_CODE)

    um2nc.set_item_codes(cubes)
    c0, c1 = cubes

    assert c0.item_code == 1002
    assert c1.item_code == 3004


class DummyCube:
    """
    Imitation iris Cube for unit testing.
    """

    def __init__(self, item_code, var_name=None, attributes=None, units=None):
        self.item_code = item_code
        self.var_name = var_name or "unknown_var"
        self.attributes = attributes
        self.units = None or units
        self.standard_name = None
        self.long_name = None
        # TODO: Can I remove this... It breaks DummyCubeWithCoords
        # It could be required if apply_mask is called during process
        # tests. Would cause a KeyError anyway?
        # self.coord = {}

    def name(self):
        # mimic iris API
        return self.var_name


def test_set_item_codes_avoid_overwrite():
    item_code = 1007
    item_code2 = 51006

    cubes = [DummyCube(item_code, "fake_var"), DummyCube(item_code2, "fake_var2")]
    um2nc.set_item_codes(cubes)
    assert cubes[0].item_code == item_code
    assert cubes[1].item_code == item_code2


@pytest.fixture
def ua_plev_cube():
    return DummyCube(30201, "ua_plev")


@pytest.fixture
def heaviside_uv_cube():
    return DummyCube(30301, "heaviside_uv")


@pytest.fixture
def ta_plev_cube():
    return DummyCube(30294, "ta_plev")


@pytest.fixture
def heaviside_t_cube():
    return DummyCube(30304, "heaviside_t")


# cube filtering tests
# use wrap results in tuples to capture generator output in sequence

def test_cube_filtering_mutually_exclusive(ua_plev_cube, heaviside_uv_cube):
    include = [30201]
    exclude = [30293]
    cubes = (ua_plev_cube, heaviside_uv_cube)

    with pytest.raises(ValueError):
        tuple(um2nc.filtered_cubes(cubes, include, exclude))


def test_cube_filtering_include(ua_plev_cube, heaviside_uv_cube):
    include = [30201]
    result = um2nc.filtered_cubes([ua_plev_cube, heaviside_uv_cube], include)
    assert tuple(result) == (ua_plev_cube,)


def test_cube_filtering_exclude(ua_plev_cube, heaviside_uv_cube):
    exclude = [30201]
    cubes = [ua_plev_cube, heaviside_uv_cube]
    result = um2nc.filtered_cubes(cubes, None, exclude)
    assert tuple(result) == (heaviside_uv_cube,)


def test_cube_filtering_no_include_exclude(ua_plev_cube, heaviside_uv_cube):
    cubes = [ua_plev_cube, heaviside_uv_cube]
    result = list(um2nc.filtered_cubes(cubes))
    assert result == cubes


# cube variable renaming tests
@pytest.fixture
def x_wind_cube():
    fake_cube = PartialCube("var_name", {'STASH': DummyStash(0, 2)}, "x_wind")
    fake_cube.cell_methods = []
    return fake_cube


# UMStash = namedtuple("UMStash",
#                      "long_name, name, units, standard_name, uniquename")


CellMethod = namedtuple("CellMethod", "method")


@pytest.fixture
def max_cell_method():
    return CellMethod("maximum")


@pytest.fixture
def min_cell_method():
    return CellMethod("minimum")


def test_fix_var_name_simple(x_wind_cube):
    # NB: ignores cell methods functionality
    assert x_wind_cube.var_name == "var_name"  # dummy initial value

    for unique in (None, "", "fake"):  # fake ensures `simple=True` is selected before unique name
        um2nc.fix_var_name(x_wind_cube, unique, simple=True)
        assert x_wind_cube.var_name == "fld_s00i002", f"Failed with um_var={unique}"


def test_fix_var_name_cell_methods_adds_max(x_wind_cube, max_cell_method):
    # ensure maximum cell methods add suffix to cube name
    x_wind_cube.cell_methods = [max_cell_method]

    for unique in (None, ""):
        um2nc.fix_var_name(x_wind_cube, unique, simple=True)
        assert x_wind_cube.var_name == "fld_s00i002_max"


def test_fix_var_name_cell_methods_adds_min(x_wind_cube, min_cell_method):
    # ensure maximum cell methods add suffix to cube name
    x_wind_cube.cell_methods = [min_cell_method]

    for unique in (None, ""):
        um2nc.fix_var_name(x_wind_cube, unique, simple=True)
        assert x_wind_cube.var_name == "fld_s00i002_min"


def test_fix_var_name_unique(x_wind_cube):
    # ensure um unique name given to cubes in non-simple mode
    # NB: ignores cell methods functionality
    unique = "unique_string_name"
    um2nc.fix_var_name(x_wind_cube, unique, simple=False)
    assert x_wind_cube.var_name == unique


def test_fix_standard_name_update_x_wind(x_wind_cube):
    # test cube wind renaming block only
    # use empty std name to bypass renaming logic
    um2nc.fix_standard_name(x_wind_cube, "", verbose=False)
    assert x_wind_cube.standard_name == "eastward_wind"


def test_fix_standard_name_update_y_wind():
    # test cube wind renaming block only
    # use empty std name to bypass renaming logic
    m_cube = PartialCube("var_name", {'STASH': DummyStash(0, 3)}, "y_wind")
    m_cube.cell_methods = []

    um2nc.fix_standard_name(m_cube, "", verbose=False)
    assert m_cube.standard_name == "northward_wind"


def test_fix_standard_name_with_mismatch(x_wind_cube):
    # ensure mismatching standard names between cube & um uses the um std name
    standard_name = "fake"
    assert x_wind_cube.standard_name != standard_name
    um2nc.fix_standard_name(x_wind_cube, standard_name, verbose=False)
    assert x_wind_cube.standard_name == standard_name


def test_fix_standard_name_with_mismatch_warn(x_wind_cube):
    # as per standard name mismatch, ensuring a warning is raised
    standard_name = "fake"
    assert x_wind_cube.standard_name != standard_name

    with pytest.warns():
        um2nc.fix_standard_name(x_wind_cube, standard_name, verbose=True)

    assert x_wind_cube.standard_name == standard_name


def test_fix_standard_name_add_missing_name_from_um(x_wind_cube):
    # ensure cubes without std name are renamed with the um standard name
    for std_name in ("", None):
        x_wind_cube.standard_name = std_name
        expected = "standard-name-slot"
        um2nc.fix_standard_name(x_wind_cube, expected, verbose=False)
        assert x_wind_cube.standard_name == expected


def test_fix_long_name(x_wind_cube):
    # ensure a cube without a long name is updated with the um long name
    long_name = "long-name"
    x_wind_cube.long_name = ""
    um2nc.fix_long_name(x_wind_cube, long_name)
    assert x_wind_cube.long_name == long_name


def test_fix_long_name_missing_names_do_nothing(x_wind_cube):
    # contrived test: this is a gap filler to ensure the cube is not updated if it lacks a long
    # name & there is no long name to copy from the UM Stash codes. It's partially ensuring the
    # process logic works with a range of "empty" values line None, zero len strs etc
    empty_values = ("", None)

    for um_long_name in empty_values:
        x_wind_cube.long_name = um_long_name
        um2nc.fix_long_name(x_wind_cube, um_long_name)
        assert x_wind_cube.long_name in empty_values


def test_fix_long_name_under_limit_do_nothing(x_wind_cube):
    # somewhat contrived test, ensure cube long name is retained if under the length limit
    long_name = "long-name-under-limit"
    x_wind_cube.long_name = long_name
    assert len(x_wind_cube.long_name) < um2nc.XCONV_LONG_NAME_LIMIT

    for um_long_name in ("", None, "fake"):
        um2nc.fix_long_name(x_wind_cube, um_long_name)
        assert x_wind_cube.long_name == long_name  # nothing should be replaced


def test_fix_long_name_over_limit(x_wind_cube):
    # ensure character limit is enforced
    x_wind_cube.long_name = "0123456789" * 15  # break the 110 char limit
    assert len(x_wind_cube.long_name) > um2nc.XCONV_LONG_NAME_LIMIT

    for um_long_name in ("", None):
        um2nc.fix_long_name(x_wind_cube, um_long_name)
        assert len(x_wind_cube.long_name) == um2nc.XCONV_LONG_NAME_LIMIT


@pytest.fixture
def ua_plev_alt(ua_plev_cube):
    ua_plev_cube.units = "metres"  # fake some units
    add_stash(ua_plev_cube, DummyStash(3, 4))
    return ua_plev_cube


def test_fix_units_update_units(ua_plev_alt):
    # ensure UM Stash units override cube units
    um_var_units = "Metres-fake"
    um2nc.fix_units(ua_plev_alt, um_var_units, verbose=False)
    assert ua_plev_alt.units == um_var_units


def test_fix_units_update_units_with_warning(ua_plev_alt):
    um_var_units = "Metres-fake"

    with pytest.warns():
        um2nc.fix_units(ua_plev_alt, um_var_units, verbose=True)

    assert ua_plev_alt.units == um_var_units


def test_fix_units_do_nothing_no_cube_units(ua_plev_cube):
    # ensure nothing happens if cube lacks units
    # verbose=True is skipped as it only issues a warning
    for unit in ("", None):
        ua_plev_cube.units = unit
        um2nc.fix_units(ua_plev_cube, "fake_units", verbose=False)
        assert ua_plev_cube.units == unit  # nothing should happen as there's no cube.units


def test_fix_units_do_nothing_no_um_units(ua_plev_cube):
    # ensure nothing happens if the UM Stash lacks units
    # verbose=True is skipped as it only issues a warning
    orig = "fake-metres"
    ua_plev_cube.units = orig
    for unit in ("", None):
        um2nc.fix_units(ua_plev_cube, unit, verbose=False)
        assert ua_plev_cube.units == orig  # nothing should happen as there's no cube.units


<<<<<<< HEAD
@pytest.fixture
def lat_river():
    # iris DimCoord imitating UM V7.3s river grid. Must have length 180.
    lat_river_points = np.arange(-90., 90, dtype="float32") + 0.5
    lat_river_coord = iris.coords.DimCoord(
        points=lat_river_points,
        standard_name=um2nc.LATITUDE
    )
    return lat_river_coord


@pytest.fixture
def lon_river():
    # iris DimCoord imitating UM V7.3s river grid. Must have length 90.
    lon_river_points = np.arange(0., 360., dtype="float32") + 0.5
    lon_river_coord = iris.coords.DimCoord(
        points=lon_river_points,
        standard_name=um2nc.LONGITUDE
    )
    return lon_river_coord


@pytest.fixture
def lat_v_nd():
    # iris DimCoord imitating imitating the real
    # lat_v grid from ESM1.5 (which uses the New Dynamics grid).
    lat_v_points = np.arange(-90.+0.5*D_LAT_N96, 90,
                             D_LAT_N96, dtype="float32")

    lat_v_nd_coord = iris.coords.DimCoord(
        points=lat_v_points,
        standard_name=um2nc.LATITUDE,
    )
    return lat_v_nd_coord


@pytest.fixture
def lon_u_nd():
    # iris DimCoord imitating the real
    # lon_u grid from ESM1.5 (which uses the New Dynamics grid).
    lon_u_points = np.arange(0.5*D_LON_N96, 360, D_LON_N96, dtype="float32")

    lon_u_nd_coord = iris.coords.DimCoord(
        points=lon_u_points,
        standard_name=um2nc.LONGITUDE,
    )
    return lon_u_nd_coord


@pytest.fixture
def lat_v_eg():
    # iris DimCoord imitating the real
    # lat_v grid from CM2 (which uses the End Game grid).
    lat_v_points = np.arange(-90., 91, D_LAT_N96, dtype="float32")

    lat_v_eg_coord = iris.coords.DimCoord(
        points=lat_v_points,
        standard_name=um2nc.LATITUDE
    )
    return lat_v_eg_coord


@pytest.fixture
def lon_u_eg():
    # iris DimCoord imitating the real
    # lon_v grid from CM2 (which uses the End Game grid).
    lon_u_points = np.arange(0, 360, D_LON_N96, dtype="float32")

    lon_u_eg_coord = iris.coords.DimCoord(
        points=lon_u_points,
        standard_name=um2nc.LONGITUDE
    )
    return lon_u_eg_coord


@pytest.fixture
def lat_standard_nd():
    # iris DimCoord imitating the standard latitude
    # grid from ESM1.5 (which uses the New Dynamics grid).
    lat_points_middle = np.arange(-88.75, 89., D_LAT_N96)
    lat_points = np.concatenate(([-90],
                                 lat_points_middle,
                                 [90.]
                                 ), dtype="float32")

    lat_standard_nd_coord = iris.coords.DimCoord(
        points=lat_points,
        standard_name=um2nc.LATITUDE
    )
    return lat_standard_nd_coord


@pytest.fixture
def lon_standard_nd():
    # iris DimCoord imitating the standard longitude
    # grid from ESM1.5 (which uses the New Dynamics grid).
    lon_points = np.arange(0, 360, D_LON_N96, dtype="float32")

    lon_standard_nd_coord = iris.coords.DimCoord(
        points=lon_points,
        standard_name=um2nc.LONGITUDE
    )
    return lon_standard_nd_coord


@pytest.fixture
def lat_standard_eg():
    # iris DimCoord imitating the standard latitude
    # grid from CM2 (which uses the End Game grid).
    lat_points = np.arange(-90 + 0.5*D_LAT_N96, 90.,
                           D_LAT_N96, dtype="float32")

    lat_standard_eg_coord = iris.coords.DimCoord(
        points=lat_points,
        standard_name=um2nc.LATITUDE
    )
    return lat_standard_eg_coord


@pytest.fixture
def lon_standard_eg():
    # iris DimCoord imitating the standard longitude
    # grid from CM2 (which uses the End Game grid).
    lon_points = np.arange(0.5*D_LON_N96, 360, D_LON_N96, dtype="float32")
    lon_standard_eg_coord = iris.coords.DimCoord(
        points=lon_points,
        standard_name=um2nc.LONGITUDE
    )
    return lon_standard_eg_coord


class DummyCubeWithCoords(DummyCube):
    # DummyCube with coordinates, which can be filled with
    # iris.DimCoord objects for testing.
    def __init__(self, dummy_cube, coords=[]):
        super().__init__(dummy_cube.item_code,
                         dummy_cube.var_name,
                         dummy_cube.attributes,
                         dummy_cube.units)

        # Set up coordinate dictionary to hold each dummy coordinate, with keys
        # given by the coordinate names. This ensures that the key used to
        # access a coordinate via the coord method matches the
        # coordinate's name.
        self.coordinate_dict = {}
        for coord in coords:
            self.coordinate_dict[coord.name()] = coord

    def coord(self, coordinate_name):
        return self.coordinate_dict[coordinate_name]


def assert_unmodified_coordinate(coord):
    """
    Helper function to check that a coordinate's attributes match
    those expected for a coordinate that has not yet been modified
    by fix_latlon_coords.
    """
    assert coord.points.dtype == np.dtype("float32")
    assert not coord.has_bounds()
    assert coord.var_name is None


# Tests of fix_latlon_coords. This function converts coordinate points
# to double, adds bounds, and adds var_names to the coordinates.
# The following tests check that these are done correctly.
def test_fix_latlon_coords_river(ua_plev_cube,
                                 lat_river,
                                 lon_river):
    """
    Tests of the fix_lat_lon_coords function on river grid coordinates.
    """

    cube_with_river_coords = DummyCubeWithCoords(
        dummy_cube=ua_plev_cube,
        coords=[lat_river, lon_river]
    )

    # Supplementary grid information used by fix_latlon_coords.
    # Grid type doesn't matter for river grid, but must be set.
    grid_type = um2nc.GRID_END_GAME

    cube_lat_coord = cube_with_river_coords.coord(um2nc.LATITUDE)
    cube_lon_coord = cube_with_river_coords.coord(um2nc.LONGITUDE)

    # Checks prior to modifications.
    assert_unmodified_coordinate(cube_lat_coord)
    assert_unmodified_coordinate(cube_lon_coord)

    um2nc.fix_latlon_coords(cube_with_river_coords, grid_type,
                            D_LAT_N96, D_LON_N96)

    # Checks post modifications.
    assert cube_lat_coord.var_name == um2nc.VAR_NAME_LAT_RIVER
    assert cube_lon_coord.var_name == um2nc.VAR_NAME_LON_RIVER

    assert cube_lat_coord.points.dtype == np.dtype("float64")
    assert cube_lon_coord.points.dtype == np.dtype("float64")

    assert cube_lat_coord.has_bounds()
    assert cube_lon_coord.has_bounds()


def test_fix_latlon_coords_uv(ua_plev_cube,
                              lat_v_nd,
                              lon_u_nd,
                              lat_v_eg,
                              lon_u_eg):
    """
    Tests of the fix_lat_lon_coords for longitude u and latitude v
    coordinates on both the New Dynamics and End Game grids.
    """
    coord_sets = [
        (lat_v_nd, lon_u_nd, um2nc.GRID_NEW_DYNAMICS),
        (lat_v_eg, lon_u_eg, um2nc.GRID_END_GAME)
    ]

    for lat_coordinate, lon_coordinate, grid_type in coord_sets:

        cube_with_uv_coords = DummyCubeWithCoords(
            dummy_cube=ua_plev_cube,
            coords=[lat_coordinate, lon_coordinate]
        )

        # Checks prior to modifications.
        assert_unmodified_coordinate(lat_coordinate)
        assert_unmodified_coordinate(lon_coordinate)

        um2nc.fix_latlon_coords(cube_with_uv_coords, grid_type,
                                D_LAT_N96, D_LON_N96)

        assert lat_coordinate.var_name == um2nc.VAR_NAME_LAT_V
        assert lon_coordinate.var_name == um2nc.VAR_NAME_LON_U

        assert lat_coordinate.points.dtype == np.dtype("float64")
        assert lon_coordinate.points.dtype == np.dtype("float64")

        assert lat_coordinate.has_bounds()
        assert lat_coordinate.has_bounds()


def test_fix_latlon_coords_standard(ua_plev_cube,
                                    lat_standard_nd,
                                    lon_standard_nd,
                                    lat_standard_eg,
                                    lon_standard_eg):
    """
    Tests of the fix_lat_lon_coords for standard longitude
    and latitude coordinates on both the New Dynamics and
    End Game grids.
    """
    coord_sets = [
        (
            lat_standard_nd,
            lon_standard_nd,
            um2nc.GRID_NEW_DYNAMICS
         ),
        (
            lat_standard_eg,
            lon_standard_eg,
            um2nc.GRID_END_GAME
        )
    ]

    for lat_coordinate, lon_coordinate, grid_type in coord_sets:

        cube_with_uv_coords = DummyCubeWithCoords(
            dummy_cube=ua_plev_cube,
            coords=[lat_coordinate, lon_coordinate]
        )

        # Checks prior to modifications.
        assert_unmodified_coordinate(lat_coordinate)
        assert_unmodified_coordinate(lon_coordinate)

        um2nc.fix_latlon_coords(cube_with_uv_coords, grid_type,
                                D_LAT_N96, D_LON_N96)

        assert lat_coordinate.var_name == um2nc.VAR_NAME_LAT_STANDARD
        assert lon_coordinate.var_name == um2nc.VAR_NAME_LON_STANDARD

        assert lat_coordinate.points.dtype == np.dtype("float64")
        assert lon_coordinate.points.dtype == np.dtype("float64")

        assert lat_coordinate.has_bounds()
        assert lat_coordinate.has_bounds()


def test_fix_latlon_coords_single_point(ua_plev_cube):
    """
    Test that single point longitude and latitude coordinates
    are provided with global bounds.
    """
    grid_type = um2nc.GRID_NEW_DYNAMICS

    # Expected values after modification
    expected_lat_bounds = um2nc.GLOBAL_COORD_BOUNDS[um2nc.LATITUDE]
    expected_lon_bounds = um2nc.GLOBAL_COORD_BOUNDS[um2nc.LONGITUDE]

    lat_coord_single = iris.coords.DimCoord(points=np.array([0]),
                                            standard_name=um2nc.LATITUDE)
    lon_coord_single = iris.coords.DimCoord(points=np.array([0]),
                                            standard_name=um2nc.LONGITUDE)

    cube_with_uv_coords = DummyCubeWithCoords(
        dummy_cube=ua_plev_cube,
        coords=[lat_coord_single, lon_coord_single]
    )

    assert not lat_coord_single.has_bounds()
    assert not lon_coord_single.has_bounds()

    um2nc.fix_latlon_coords(cube_with_uv_coords, grid_type,
                            D_LAT_N96, D_LON_N96)

    assert lat_coord_single.has_bounds()
    assert lon_coord_single.has_bounds()
    assert np.array_equal(lat_coord_single.bounds, expected_lat_bounds)
    assert np.array_equal(lon_coord_single.bounds, expected_lon_bounds)


def test_fix_latlon_coords_has_bounds(ua_plev_cube):
    """
    Test that existing coordinate bounds are not modified by
    fix_latlon_coords.
    """
    # Grid information required to run fix_latlon_coords6
    grid_type = um2nc.GRID_NEW_DYNAMICS

    # Expected values after modification
    lon_bounds = np.array([[0, 1]])
    lat_bounds = np.array([[10, 25]])

    lat_coord = iris.coords.DimCoord(points=np.array([0]),
                                     standard_name=um2nc.LATITUDE,
                                     bounds=lat_bounds.copy())
    lon_coord = iris.coords.DimCoord(points=np.array([0]),
                                     standard_name=um2nc.LONGITUDE,
                                     bounds=lon_bounds.copy())

    cube_with_uv_coords = DummyCubeWithCoords(
        dummy_cube=ua_plev_cube,
        coords=[lat_coord, lon_coord]
    )
    assert lat_coord.has_bounds()
    assert lon_coord.has_bounds()

    um2nc.fix_latlon_coords(cube_with_uv_coords, grid_type,
                            D_LAT_N96, D_LON_N96)

    assert np.array_equal(lat_coord.bounds, lat_bounds)
    assert np.array_equal(lon_coord.bounds, lon_bounds)


def test_fix_latlon_coords_missing_coord_error(ua_plev_cube):
    """
    Test that fix_latlon_coords raises the right type of error when a cube
    is missing coordinates.
    """
    def _raise_CoordinateNotFoundError(coord_name):
        # Include an argument "coord_name" to mimic the signature of an
        # Iris cube's ".coord" method
        raise iris.exceptions.CoordinateNotFoundError(coord_name)

    # Following values don't matter for test. Just needed as arguments
    grid_type = um2nc.GRID_NEW_DYNAMICS

    # Replace coord method to raise UnsupportedTimeSeriesError
    ua_plev_cube.coord = _raise_CoordinateNotFoundError

    with (
        pytest.raises(um2nc.UnsupportedTimeSeriesError)
    ):
        um2nc.fix_latlon_coords(ua_plev_cube, grid_type, D_LAT_N96, D_LON_N96)
=======
def test_fix_cell_methods_drop_hours():
    # ensure cell methods with "hour" in the interval name are translated to
    # empty intervals
    cm = iris.coords.CellMethod("mean", "time", "3 hour")
    modified = um2nc.fix_cell_methods((cm,))
    assert len(modified) == 1

    mod = modified[0]
    assert mod.method == cm.method
    assert mod.coord_names == cm.coord_names
    assert mod.intervals == ()


def test_fix_cell_methods_keep_weeks():
    # ensure cell methods with non "hour" intervals are left as is
    cm = iris.coords.CellMethod("mean", "time", "week")
    modified = um2nc.fix_cell_methods((cm,))
    assert len(modified) == 1

    mod = modified[0]
    assert mod.method == cm.method
    assert mod.coord_names == cm.coord_names
    assert mod.intervals[0] == "week"
>>>>>>> 7ed3b7d6
<|MERGE_RESOLUTION|>--- conflicted
+++ resolved
@@ -13,12 +13,9 @@
 import mule.ff
 import iris.cube
 import iris.coords
-<<<<<<< HEAD
 
 D_LAT_N96 = 1.25
 D_LON_N96 = 1.875
-=======
->>>>>>> 7ed3b7d6
 
 
 @pytest.fixture
@@ -665,7 +662,6 @@
         assert ua_plev_cube.units == orig  # nothing should happen as there's no cube.units
 
 
-<<<<<<< HEAD
 @pytest.fixture
 def lat_river():
     # iris DimCoord imitating UM V7.3s river grid. Must have length 180.
@@ -1040,7 +1036,6 @@
         pytest.raises(um2nc.UnsupportedTimeSeriesError)
     ):
         um2nc.fix_latlon_coords(ua_plev_cube, grid_type, D_LAT_N96, D_LON_N96)
-=======
 def test_fix_cell_methods_drop_hours():
     # ensure cell methods with "hour" in the interval name are translated to
     # empty intervals
@@ -1063,5 +1058,4 @@
     mod = modified[0]
     assert mod.method == cm.method
     assert mod.coord_names == cm.coord_names
-    assert mod.intervals[0] == "week"
->>>>>>> 7ed3b7d6
+    assert mod.intervals[0] == "week"