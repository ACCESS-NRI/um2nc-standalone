--- conflicted
+++ resolved
@@ -753,7 +753,6 @@
     um2nc.fix_level_coord(m_cube, z_sea_rho_data, z_sea_theta_data)
 
 
-<<<<<<< HEAD
 # tests - fix pressure level data
 
 def test_fix_pressure_levels_no_pressure_coord(get_fake_cube_coords):
@@ -803,7 +802,8 @@
     c_pressure = cube.coord('pressure')
     assert c_pressure.attributes["positive"] == "down"
     assert all(c_pressure.points == [0.0, 1.0])
-=======
+
+
 # int64 to int32 data conversion tests
 # NB: skip float64 to float32 overflow as float32 min/max is huge: -/+ 3.40e+38
 @pytest.mark.parametrize("array,_operator,bound",
@@ -825,5 +825,4 @@
     array = np.array([300.33, 30.456, 3.04, 0.0, -30.667], dtype=np.float64)
     ua_plev_cube.data = array
     um2nc.convert_32_bit(ua_plev_cube)
-    assert ua_plev_cube.data.dtype == np.float32
->>>>>>> 92096ce8
+    assert ua_plev_cube.data.dtype == np.float32