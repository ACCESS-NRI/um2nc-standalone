--- conflicted
+++ resolved
@@ -1,12 +1,8 @@
 import unittest.mock as mock
 from dataclasses import dataclass
 from collections import namedtuple
-<<<<<<< HEAD
-import numpy as np
 from iris.exceptions import CoordinateNotFoundError
-=======
 import operator
->>>>>>> 92096ce8
 
 import umpost.um2netcdf as um2nc
 
@@ -408,16 +404,13 @@
         self.units = None or units
         self.standard_name = None
         self.long_name = None
-<<<<<<< HEAD
-
+        self.data = None
+        
     def coord(self, _):
         raise NotImplementedError(
             "coord() method not implemented on DummyCube"
         )
-=======
-        self.coord = {}
-        self.data = None
->>>>>>> 92096ce8
+
 
     def name(self):
         # mimic iris API
